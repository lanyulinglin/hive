--- conflicted
+++ resolved
@@ -61,11 +61,8 @@
 import com.google.common.collect.FluentIterable;
 import com.google.common.collect.Lists;
 import com.google.common.primitives.Longs;
-<<<<<<< HEAD
+
 import io.druid.java.util.common.Granularity;
-=======
-
->>>>>>> ec2e2127
 import io.druid.data.input.Committer;
 import io.druid.data.input.InputRow;
 import io.druid.data.input.MapBasedInputRow;
@@ -76,7 +73,6 @@
 import io.druid.data.input.impl.StringDimensionSchema;
 import io.druid.data.input.impl.TimeAndDimsParseSpec;
 import io.druid.data.input.impl.TimestampSpec;
-import io.druid.java.util.common.Granularity;
 import io.druid.query.aggregation.AggregatorFactory;
 import io.druid.query.aggregation.DoubleSumAggregatorFactory;
 import io.druid.query.aggregation.LongSumAggregatorFactory;
@@ -154,13 +150,8 @@
      */
     private SegmentIdentifier getSegmentIdentifierAndMaybePush(long timestamp, long truncatedTime)
     {
-<<<<<<< HEAD
-      final Granularity segmentGranularity;
-      segmentGranularity = dataSchema.getGranularitySpec().getSegmentGranularity();
-      final long truncatedTime = segmentGranularity.truncate(new DateTime(timestamp)).getMillis();
-=======
+
       final Granularity segmentGranularity = dataSchema.getGranularitySpec().getSegmentGranularity();
->>>>>>> ec2e2127
 
       final Interval interval = new Interval(
           new DateTime(truncatedTime),
@@ -215,11 +206,8 @@
           pushedSegmentIdentifierHashSet.add(SegmentIdentifier.fromDataSegment(pushedSegment).getIdentifierAsString());
           final Path segmentOutputPath = makeOutputPath(pushedSegment);
           DruidOutputFormatUtils.writeSegmentDescriptor(fileSystem, pushedSegment, segmentOutputPath);
-<<<<<<< HEAD
-          log.info(
-=======
+
           LOG.info(
->>>>>>> ec2e2127
               String.format("Pushed the segment [%s] and persisted the descriptor located at [%s]",
               pushedSegment,
               segmentOutputPath)
@@ -247,11 +235,8 @@
               Joiner.on(", ").join(pushedSegmentIdentifierHashSet)
           ));
         }
-<<<<<<< HEAD
-        log.info(String.format("Published [%,d] segments.", segmentsToPush.size()));
-=======
+
         LOG.info(String.format("Published [%,d] segments.", segmentsToPush.size()));
->>>>>>> ec2e2127
       }
       catch (InterruptedException e) {
         LOG.error(String.format("got interrupted, failed to push  [%,d] segments.", segmentsToPush.size()), e);
@@ -340,16 +325,10 @@
       Progressable progress
   ) throws IOException
   {
-<<<<<<< HEAD
-    String tableSegmentGranularity = tableProperties.getProperty(Constants.DRUID_SEGMENT_GRANULARITY);
-    final String segmentGranularity = tableSegmentGranularity == null
-                                      ? hiveConf.getVar(HiveConf.ConfVars.HIVE_DRUID_INDEXING_GRANULARITY)
-                                      : tableSegmentGranularity;
-=======
+
     final String segmentGranularity = tableProperties.getProperty(Constants.DRUID_SEGMENT_GRANULARITY) != null ?
         tableProperties.getProperty(Constants.DRUID_SEGMENT_GRANULARITY) :
           HiveConf.getVar(jc, HiveConf.ConfVars.HIVE_DRUID_INDEXING_GRANULARITY);
->>>>>>> ec2e2127
     final String dataSource = tableProperties.getProperty(Constants.DRUID_DATA_SOURCE);
 
     // Parse the configuration parameters
@@ -402,16 +381,10 @@
         new TimestampSpec(DruidTable.DEFAULT_TIMESTAMP_COLUMN, "auto", null),
         new DimensionsSpec(dimensions, null, null)
     ));
-<<<<<<< HEAD
-
-    final AggregatorFactory[] aggregatorFactories = DruidStorageHandlerUtils.JSON_MAPPER.readValue(
-        tableProperties.getProperty(Constants.DRUID_AGGREGATORS),
-        AggregatorFactory[].class
-    );
-
-=======
+
+
     Map<String, Object> inputParser = DruidStorageHandlerUtils.JSON_MAPPER.convertValue(inputRowParser, Map.class);
->>>>>>> ec2e2127
+
     final GranularitySpec granularitySpec = new UniformGranularitySpec(
         Granularity.valueOf(segmentGranularity),
         null,
@@ -425,16 +398,11 @@
         DruidStorageHandlerUtils.JSON_MAPPER
     );
 
-<<<<<<< HEAD
-    // this can be initialized from the hive conf
-    String basePersistDirectory = hiveConf.getVar(HiveConf.ConfVars.HIVE_DRUID_BASE_PERSIST_DIRECTORY);
-    final RealtimeTuningConfig realtimeTuningConfig = RealtimeTuningConfig.makeDefaultTuningConfig(new File(basePersistDirectory)).withVersioningPolicy(new CustomVersioningPolicy(null));
-    Integer maxPartitionSize = hiveConf.getInt(DRUID_MAX_PARTITION_SIZE, DEFAULT_MAX_PARTITION_SIZE);
-=======
+
     Integer maxPartitionSize = HiveConf.getIntVar(jc, HiveConf.ConfVars.HIVE_DRUID_MAX_PARTITION_SIZE);
     String basePersistDirectory = HiveConf.getVar(jc, HiveConf.ConfVars.HIVE_DRUID_BASE_PERSIST_DIRECTORY);
     final RealtimeTuningConfig realtimeTuningConfig = RealtimeTuningConfig.makeDefaultTuningConfig(new File(basePersistDirectory)).withVersioningPolicy(new CustomVersioningPolicy(null));
->>>>>>> ec2e2127
+
     return new DruidRecordWriter(
         dataSchema,
         realtimeTuningConfig,
