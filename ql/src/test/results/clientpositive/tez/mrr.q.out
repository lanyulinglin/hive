--- conflicted
+++ resolved
@@ -867,13 +867,9 @@
                         0 key (type: string)
                         1 key (type: string)
                       outputColumnNames: _col5, _col6
-<<<<<<< HEAD
                       input vertices:
-                        0 Map 4
-                      Statistics: Num rows: 31 Data size: 3196 Basic stats: COMPLETE Column stats: NONE
-=======
+                        1 Map 1
                       Statistics: Num rows: 275 Data size: 2921 Basic stats: COMPLETE Column stats: NONE
->>>>>>> cbe31e97
                       Select Operator
                         expressions: _col5 (type: string), _col6 (type: string)
                         outputColumnNames: _col5, _col6
@@ -1285,14 +1281,15 @@
   Stage: Stage-1
     Tez
       Edges:
-        Reducer 10 <- Map 9 (SIMPLE_EDGE)
-        Reducer 11 <- Reducer 10 (SIMPLE_EDGE)
+        Reducer 11 <- Map 10 (SIMPLE_EDGE)
+        Reducer 12 <- Reducer 11 (SIMPLE_EDGE)
         Reducer 2 <- Map 1 (SIMPLE_EDGE)
         Reducer 3 <- Reducer 2 (SIMPLE_EDGE)
-        Reducer 4 <- Reducer 11 (SIMPLE_EDGE), Reducer 3 (SIMPLE_EDGE), Reducer 8 (SIMPLE_EDGE)
+        Reducer 4 <- Reducer 3 (SIMPLE_EDGE), Reducer 9 (SIMPLE_EDGE)
         Reducer 5 <- Reducer 4 (SIMPLE_EDGE)
         Reducer 7 <- Map 6 (SIMPLE_EDGE)
         Reducer 8 <- Reducer 7 (SIMPLE_EDGE)
+        Reducer 9 <- Reducer 12 (SIMPLE_EDGE), Reducer 8 (SIMPLE_EDGE)
 #### A masked pattern was here ####
       Vertices:
         Map 1 
@@ -1305,11 +1302,35 @@
                     Statistics: Num rows: 250 Data size: 2656 Basic stats: COMPLETE Column stats: NONE
                     Select Operator
                       expressions: key (type: string), value (type: string)
-                      outputColumnNames: key, value
+                      outputColumnNames: _col0, _col1
                       Statistics: Num rows: 250 Data size: 2656 Basic stats: COMPLETE Column stats: NONE
                       Group By Operator
-                        aggregations: count(value)
-                        keys: key (type: string)
+                        aggregations: count(_col1)
+                        keys: _col0 (type: string)
+                        mode: hash
+                        outputColumnNames: _col0, _col1
+                        Statistics: Num rows: 250 Data size: 2656 Basic stats: COMPLETE Column stats: NONE
+                        Reduce Output Operator
+                          key expressions: _col0 (type: string)
+                          sort order: +
+                          Map-reduce partition columns: _col0 (type: string)
+                          Statistics: Num rows: 250 Data size: 2656 Basic stats: COMPLETE Column stats: NONE
+                          value expressions: _col1 (type: bigint)
+        Map 10 
+            Map Operator Tree:
+                TableScan
+                  alias: src
+                  Statistics: Num rows: 500 Data size: 5312 Basic stats: COMPLETE Column stats: NONE
+                  Filter Operator
+                    predicate: key is not null (type: boolean)
+                    Statistics: Num rows: 250 Data size: 2656 Basic stats: COMPLETE Column stats: NONE
+                    Select Operator
+                      expressions: key (type: string), value (type: string)
+                      outputColumnNames: _col0, _col1
+                      Statistics: Num rows: 250 Data size: 2656 Basic stats: COMPLETE Column stats: NONE
+                      Group By Operator
+                        aggregations: count(_col1)
+                        keys: _col0 (type: string)
                         mode: hash
                         outputColumnNames: _col0, _col1
                         Statistics: Num rows: 250 Data size: 2656 Basic stats: COMPLETE Column stats: NONE
@@ -1329,11 +1350,11 @@
                     Statistics: Num rows: 250 Data size: 2656 Basic stats: COMPLETE Column stats: NONE
                     Select Operator
                       expressions: key (type: string), value (type: string)
-                      outputColumnNames: key, value
+                      outputColumnNames: _col0, _col1
                       Statistics: Num rows: 250 Data size: 2656 Basic stats: COMPLETE Column stats: NONE
                       Group By Operator
-                        aggregations: count(value)
-                        keys: key (type: string)
+                        aggregations: count(_col1)
+                        keys: _col0 (type: string)
                         mode: hash
                         outputColumnNames: _col0, _col1
                         Statistics: Num rows: 250 Data size: 2656 Basic stats: COMPLETE Column stats: NONE
@@ -1343,31 +1364,7 @@
                           Map-reduce partition columns: _col0 (type: string)
                           Statistics: Num rows: 250 Data size: 2656 Basic stats: COMPLETE Column stats: NONE
                           value expressions: _col1 (type: bigint)
-        Map 9 
-            Map Operator Tree:
-                TableScan
-                  alias: src
-                  Statistics: Num rows: 500 Data size: 5312 Basic stats: COMPLETE Column stats: NONE
-                  Filter Operator
-                    predicate: key is not null (type: boolean)
-                    Statistics: Num rows: 250 Data size: 2656 Basic stats: COMPLETE Column stats: NONE
-                    Select Operator
-                      expressions: key (type: string), value (type: string)
-                      outputColumnNames: key, value
-                      Statistics: Num rows: 250 Data size: 2656 Basic stats: COMPLETE Column stats: NONE
-                      Group By Operator
-                        aggregations: count(value)
-                        keys: key (type: string)
-                        mode: hash
-                        outputColumnNames: _col0, _col1
-                        Statistics: Num rows: 250 Data size: 2656 Basic stats: COMPLETE Column stats: NONE
-                        Reduce Output Operator
-                          key expressions: _col0 (type: string)
-                          sort order: +
-                          Map-reduce partition columns: _col0 (type: string)
-                          Statistics: Num rows: 250 Data size: 2656 Basic stats: COMPLETE Column stats: NONE
-                          value expressions: _col1 (type: bigint)
-        Reducer 10 
+        Reducer 11 
             Reduce Operator Tree:
               Group By Operator
                 aggregations: count(VALUE._col0)
@@ -1387,7 +1384,7 @@
                       sort order: +
                       Statistics: Num rows: 41 Data size: 435 Basic stats: COMPLETE Column stats: NONE
                       value expressions: _col0 (type: string)
-        Reducer 11 
+        Reducer 12 
             Reduce Operator Tree:
               Select Operator
                 expressions: VALUE._col0 (type: string), KEY.reducesinkkey0 (type: bigint)
@@ -1433,31 +1430,29 @@
               Join Operator
                 condition map:
                      Inner Join 0 to 1
-                     Inner Join 0 to 2
                 condition expressions:
                   0 {KEY.reducesinkkey0} {VALUE._col0}
-                  1 {KEY.reducesinkkey0} {VALUE._col0}
-                  2 {KEY.reducesinkkey0} {VALUE._col0}
-                outputColumnNames: _col0, _col1, _col2, _col3, _col4, _col5
-                Statistics: Num rows: 275 Data size: 2921 Basic stats: COMPLETE Column stats: NONE
+                  1 {KEY.reducesinkkey0} {VALUE._col0} {VALUE._col2}
+                outputColumnNames: _col0, _col1, _col2, _col3, _col5
+                Statistics: Num rows: 150 Data size: 1606 Basic stats: COMPLETE Column stats: NONE
                 Select Operator
-                  expressions: _col0 (type: string), _col1 (type: bigint), _col2 (type: string), _col3 (type: bigint), _col4 (type: string), _col5 (type: bigint)
+                  expressions: _col2 (type: string), _col5 (type: bigint), _col2 (type: string), _col3 (type: bigint), _col0 (type: string), _col1 (type: bigint)
                   outputColumnNames: _col0, _col1, _col2, _col3, _col4, _col5
-                  Statistics: Num rows: 275 Data size: 2921 Basic stats: COMPLETE Column stats: NONE
+                  Statistics: Num rows: 150 Data size: 1606 Basic stats: COMPLETE Column stats: NONE
                   Reduce Output Operator
                     key expressions: _col0 (type: string)
                     sort order: +
-                    Statistics: Num rows: 275 Data size: 2921 Basic stats: COMPLETE Column stats: NONE
+                    Statistics: Num rows: 150 Data size: 1606 Basic stats: COMPLETE Column stats: NONE
                     value expressions: _col1 (type: bigint), _col2 (type: string), _col3 (type: bigint), _col4 (type: string), _col5 (type: bigint)
         Reducer 5 
             Reduce Operator Tree:
               Select Operator
                 expressions: KEY.reducesinkkey0 (type: string), VALUE._col0 (type: bigint), VALUE._col1 (type: string), VALUE._col2 (type: bigint), VALUE._col3 (type: string), VALUE._col4 (type: bigint)
                 outputColumnNames: _col0, _col1, _col2, _col3, _col4, _col5
-                Statistics: Num rows: 275 Data size: 2921 Basic stats: COMPLETE Column stats: NONE
+                Statistics: Num rows: 150 Data size: 1606 Basic stats: COMPLETE Column stats: NONE
                 File Output Operator
                   compressed: false
-                  Statistics: Num rows: 275 Data size: 2921 Basic stats: COMPLETE Column stats: NONE
+                  Statistics: Num rows: 150 Data size: 1606 Basic stats: COMPLETE Column stats: NONE
                   table:
                       input format: org.apache.hadoop.mapred.TextInputFormat
                       output format: org.apache.hadoop.hive.ql.io.HiveIgnoreKeyTextOutputFormat
@@ -1491,6 +1486,26 @@
                   Map-reduce partition columns: _col0 (type: string)
                   Statistics: Num rows: 125 Data size: 1328 Basic stats: COMPLETE Column stats: NONE
                   value expressions: _col1 (type: bigint)
+        Reducer 9 
+            Reduce Operator Tree:
+              Join Operator
+                condition map:
+                     Inner Join 0 to 1
+                condition expressions:
+                  0 {KEY.reducesinkkey0} {VALUE._col0}
+                  1 {VALUE._col0}
+                outputColumnNames: _col0, _col1, _col3
+                Statistics: Num rows: 137 Data size: 1460 Basic stats: COMPLETE Column stats: NONE
+                Select Operator
+                  expressions: _col0 (type: string), _col1 (type: bigint), _col3 (type: bigint)
+                  outputColumnNames: _col0, _col1, _col3
+                  Statistics: Num rows: 137 Data size: 1460 Basic stats: COMPLETE Column stats: NONE
+                  Reduce Output Operator
+                    key expressions: _col0 (type: string)
+                    sort order: +
+                    Map-reduce partition columns: _col0 (type: string)
+                    Statistics: Num rows: 137 Data size: 1460 Basic stats: COMPLETE Column stats: NONE
+                    value expressions: _col1 (type: bigint), _col3 (type: bigint)
 
   Stage: Stage-0
     Fetch Operator
@@ -1712,13 +1727,9 @@
                         0 _col0 (type: string)
                         1 key (type: string)
                       outputColumnNames: _col0, _col1, _col2, _col3
-<<<<<<< HEAD
                       input vertices:
                         0 Reducer 3
-                      Statistics: Num rows: 16 Data size: 3306 Basic stats: COMPLETE Column stats: NONE
-=======
                       Statistics: Num rows: 275 Data size: 2921 Basic stats: COMPLETE Column stats: NONE
->>>>>>> cbe31e97
                       Select Operator
                         expressions: _col0 (type: string), _col1 (type: bigint), _col2 (type: string), _col3 (type: string)
                         outputColumnNames: _col0, _col1, _col2, _col3
