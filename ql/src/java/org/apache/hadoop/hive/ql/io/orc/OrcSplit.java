--- conflicted
+++ resolved
@@ -41,23 +41,15 @@
  * OrcFileSplit. Holds file meta info
  *
  */
-<<<<<<< HEAD
 public class OrcSplit extends FileSplit implements ColumnarSplit {
   private static final Log LOG = LogFactory.getLog(OrcSplit.class);
 
   private FileMetaInfo fileMetaInfo;
-=======
-public class OrcSplit extends FileSplit {
-  private static final Log LOG = LogFactory.getLog(OrcSplit.class);
-
-  private ReaderImpl.FileMetaInfo fileMetaInfo;
->>>>>>> 284859c4
   private boolean hasFooter;
   private boolean isOriginal;
   private boolean hasBase;
   private final List<AcidInputFormat.DeltaMetaData> deltas = new ArrayList<>();
   private OrcFile.WriterVersion writerVersion;
-  private Long fileId;
   private long projColsUncompressedSize;
   private transient Long fileId;
 
@@ -74,11 +66,7 @@
   }
 
   public OrcSplit(Path path, Long fileId, long offset, long length, String[] hosts,
-<<<<<<< HEAD
       FileMetaInfo fileMetaInfo, boolean isOriginal, boolean hasBase,
-=======
-      ReaderImpl.FileMetaInfo fileMetaInfo, boolean isOriginal, boolean hasBase,
->>>>>>> 284859c4
       List<AcidInputFormat.DeltaMetaData> deltas, long projectedDataSize) {
     super(path, offset, length, hosts);
     // We could avoid serializing file ID and just replace the path with inode-based path.
@@ -186,6 +174,10 @@
     return deltas;
   }
 
+  public long getProjectedColumnsUncompressedSize() {
+    return projColsUncompressedSize;
+  }
+
   public Long getFileId() {
     return fileId;
   }
@@ -194,11 +186,4 @@
   public long getColumnarProjectionSize() {
     return projColsUncompressedSize;
   }
-
-<<<<<<< HEAD
-=======
-  public Long getFileId() {
-    return fileId;
-  }
->>>>>>> 284859c4
 }