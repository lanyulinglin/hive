/**
 * Licensed to the Apache Software Foundation (ASF) under one
 * or more contributor license agreements.  See the NOTICE file
 * distributed with this work for additional information
 * regarding copyright ownership.  The ASF licenses this file
 * to you under the Apache License, Version 2.0 (the
 * "License"); you may not use this file except in compliance
 * with the License.  You may obtain a copy of the License at
 *
 *     http://www.apache.org/licenses/LICENSE-2.0
 *
 * Unless required by applicable law or agreed to in writing, software
 * distributed under the License is distributed on an "AS IS" BASIS,
 * WITHOUT WARRANTIES OR CONDITIONS OF ANY KIND, either express or implied.
 * See the License for the specific language governing permissions and
 * limitations under the License.
 */

package org.apache.hadoop.hive.ql.exec;

import static org.apache.hadoop.hive.conf.HiveConf.ConfVars.HIVE_TEMPORARY_TABLE_STORAGE;

import java.io.IOException;
import java.io.Serializable;
import java.io.StringWriter;
import java.util.ArrayList;
import java.util.Collection;
import java.util.HashMap;
import java.util.HashSet;
import java.util.List;
import java.util.Map;
import java.util.Properties;
import java.util.Set;
import com.google.common.collect.Lists;
import org.apache.hadoop.conf.Configuration;
import org.apache.hadoop.fs.FSDataInputStream;
import org.apache.hadoop.fs.FSDataOutputStream;
import org.apache.hadoop.fs.FileStatus;
import org.apache.hadoop.fs.FileSystem;
import org.apache.hadoop.fs.Path;
import org.apache.hadoop.fs.PathFilter;
import org.apache.hadoop.hive.common.FileUtils;
import org.apache.hadoop.hive.common.HiveStatsUtils;
import org.apache.hadoop.hive.common.StatsSetupConst;
import org.apache.hadoop.hive.common.ValidWriteIds;
import org.apache.hadoop.hive.conf.HiveConf;
import org.apache.hadoop.hive.conf.HiveConf.ConfVars;
import org.apache.hadoop.hive.ql.CompilationOpContext;
import org.apache.hadoop.hive.ql.ErrorMsg;
import org.apache.hadoop.hive.ql.exec.Utilities.MissingBucketsContext;
import org.apache.hadoop.hive.ql.io.AcidUtils;
import org.apache.hadoop.hive.ql.io.HiveFileFormatUtils;
import org.apache.hadoop.hive.ql.io.HiveKey;
import org.apache.hadoop.hive.ql.io.HiveOutputFormat;
import org.apache.hadoop.hive.ql.io.HivePartitioner;
import org.apache.hadoop.hive.ql.io.RecordUpdater;
import org.apache.hadoop.hive.ql.io.StatsProvidingRecordWriter;
import org.apache.hadoop.hive.ql.io.StreamingOutputFormat;
import org.apache.hadoop.hive.ql.metadata.HiveException;
import org.apache.hadoop.hive.ql.metadata.HiveFatalException;
import org.apache.hadoop.hive.ql.plan.DynamicPartitionCtx;
import org.apache.hadoop.hive.ql.plan.ExprNodeDesc;
import org.apache.hadoop.hive.ql.plan.FileSinkDesc;
import org.apache.hadoop.hive.ql.plan.FileSinkDesc.DPSortState;
import org.apache.hadoop.hive.ql.plan.ListBucketingCtx;
import org.apache.hadoop.hive.ql.plan.PlanUtils;
import org.apache.hadoop.hive.ql.plan.SkewedColumnPositionPair;
import org.apache.hadoop.hive.ql.plan.api.OperatorType;
import org.apache.hadoop.hive.ql.stats.StatsCollectionContext;
import org.apache.hadoop.hive.ql.stats.StatsPublisher;
import org.apache.hadoop.hive.serde2.ColumnProjectionUtils;
import org.apache.hadoop.hive.serde2.SerDeException;
import org.apache.hadoop.hive.serde2.SerDeStats;
import org.apache.hadoop.hive.serde2.Serializer;
import org.apache.hadoop.hive.serde2.objectinspector.ObjectInspector;
import org.apache.hadoop.hive.serde2.objectinspector.ObjectInspectorUtils;
import org.apache.hadoop.hive.serde2.objectinspector.ObjectInspectorUtils.ObjectInspectorCopyOption;
import org.apache.hadoop.hive.serde2.objectinspector.StructField;
import org.apache.hadoop.hive.serde2.objectinspector.StructObjectInspector;
import org.apache.hadoop.hive.serde2.objectinspector.SubStructObjectInspector;
import org.apache.hadoop.hive.serde2.objectinspector.primitive.IntObjectInspector;
import org.apache.hadoop.hive.shims.HadoopShims.StoragePolicyShim;
import org.apache.hadoop.hive.shims.HadoopShims.StoragePolicyValue;
import org.apache.hadoop.hive.shims.ShimLoader;
import org.apache.hadoop.io.LongWritable;
import org.apache.hadoop.io.Writable;
import org.apache.hadoop.mapred.JobConf;
import org.apache.hadoop.mapred.Reporter;
import org.apache.hadoop.util.ReflectionUtils;
import org.apache.hive.common.util.HiveStringUtils;
import org.slf4j.Logger;
import org.slf4j.LoggerFactory;

import java.io.FileNotFoundException;
import java.io.IOException;
import java.io.Serializable;
import java.io.StringWriter;
import java.util.ArrayList;
import java.util.HashMap;
import java.util.HashSet;
import java.util.List;
import java.util.Map;
import java.util.Properties;
import java.util.Set;

import static org.apache.hadoop.hive.conf.HiveConf.ConfVars.HIVE_TEMPORARY_TABLE_STORAGE;

/**
 * File Sink operator implementation.
 **/
@SuppressWarnings("deprecation")
public class FileSinkOperator extends TerminalOperator<FileSinkDesc> implements
    Serializable {

  public static final Logger LOG = LoggerFactory.getLogger(FileSinkOperator.class);
  private static final boolean isInfoEnabled = LOG.isInfoEnabled();
  private static final boolean isDebugEnabled = LOG.isDebugEnabled();

  protected transient HashMap<String, FSPaths> valToPaths;
  protected transient int numDynParts;
  protected transient List<String> dpColNames;
  protected transient DynamicPartitionCtx dpCtx;
  protected transient boolean isCompressed;
  protected transient boolean isTemporary;
  protected transient Path parent;
  protected transient HiveOutputFormat<?, ?> hiveOutputFormat;
  protected transient Path specPath;
  protected transient String unionPath;
  protected transient boolean isUnionDp;
  protected transient int dpStartCol; // start column # for DP columns
  protected transient List<String> dpVals; // array of values corresponding to DP columns
  protected transient List<Object> dpWritables;
  protected transient RecordWriter[] rowOutWriters; // row specific RecordWriters
  protected transient int maxPartitions;
  protected transient ListBucketingCtx lbCtx;
  protected transient boolean isSkewedStoredAsSubDirectories;
  protected transient boolean[] statsFromRecordWriter;
  protected transient boolean isCollectRWStats;
  private transient FSPaths prevFsp;
  private transient FSPaths fpaths;
  private StructField recIdField; // field to find record identifier in
  private StructField bucketField; // field bucket is in in record id
  private StructObjectInspector recIdInspector; // OI for inspecting record id
  private IntObjectInspector bucketInspector; // OI for inspecting bucket id
  protected transient long numRows = 0;
  protected transient long cntr = 1;
  protected transient long logEveryNRows = 0;
  protected transient int rowIndex = 0;
  private transient boolean inheritPerms = false;
  /**
   * Counters.
   */
  public static enum Counter {
    RECORDS_OUT
  }

  /**
   * RecordWriter.
   *
   */
  public static interface RecordWriter {
    void write(Writable w) throws IOException;

    void close(boolean abort) throws IOException;
  }

  public class FSPaths implements Cloneable {
    private Path tmpPath;
    private Path taskOutputTempPath;
    Path[] outPaths;
    Path[] finalPaths;
    RecordWriter[] outWriters;
    RecordUpdater[] updaters;
    private Stat stat;
    int acidLastBucket = -1;
    int acidFileOffset = -1;
    private boolean isMmTable;

    public FSPaths(Path specPath, boolean isMmTable) {
      this.isMmTable = isMmTable;
      if (!isMmTable) {
        tmpPath = Utilities.toTempPath(specPath);
        taskOutputTempPath = Utilities.toTaskTempPath(specPath);
      } else {
        tmpPath = specPath;
        taskOutputTempPath = null; // Should not be used.
      } 
      Utilities.LOG14535.info("new FSPaths for " + numFiles + " files, dynParts = " + bDynParts
          + ": tmpPath " + tmpPath + ", task path " + taskOutputTempPath
          + " (spec path " + specPath + ")"/*, new Exception()*/);

      outPaths = new Path[numFiles];
      finalPaths = new Path[numFiles];
      outWriters = new RecordWriter[numFiles];
      updaters = new RecordUpdater[numFiles];
      if (isDebugEnabled) {
        LOG.debug("Created slots for  " + numFiles);
      }
      stat = new Stat();
    }

    /**
     * Update OutPath according to tmpPath.
     */
    public Path getTaskOutPath(String taskId) {
      return new Path(this.taskOutputTempPath, Utilities.toTempPath(taskId));
    }

    /**
     * Update the final paths according to tmpPath.
     */
    private Path getFinalPath(String taskId, Path tmpPath, String extension) {
      if (extension != null) {
        return new Path(tmpPath, taskId + extension);
      } else {
        return new Path(tmpPath, taskId);
      }
    }

    public void closeWriters(boolean abort) throws HiveException {
      for (int idx = 0; idx < outWriters.length; idx++) {
        if (outWriters[idx] != null) {
          try {
            outWriters[idx].close(abort);
            updateProgress();
          } catch (IOException e) {
            throw new HiveException(e);
          }
        }
      }
      try {
        for (int i = 0; i < updaters.length; i++) {
          if (updaters[i] != null) {
            updaters[i].close(abort);
          }
        }
      } catch (IOException e) {
        throw new HiveException(e);
      }
    }

    private void commit(FileSystem fs, List<Path> commitPaths) throws HiveException {
      for (int idx = 0; idx < outPaths.length; ++idx) {
        try {
<<<<<<< HEAD
          commitOneOutPath(idx, fs, commitPaths);
=======
          if ((bDynParts || isSkewedStoredAsSubDirectories)
              && !fs.exists(finalPaths[idx].getParent())) {
            fs.mkdirs(finalPaths[idx].getParent());
          }
          boolean needToRename = true;
          if (conf.getWriteType() == AcidUtils.Operation.UPDATE ||
              conf.getWriteType() == AcidUtils.Operation.DELETE) {
            // If we're updating or deleting there may be no file to close.  This can happen
            // because the where clause strained out all of the records for a given bucket.  So
            // before attempting the rename below, check if our file exists.  If it doesn't,
            // then skip the rename.  If it does try it.  We could just blindly try the rename
            // and avoid the extra stat, but that would mask other errors.
            try {
              if (outPaths[idx] != null) {
                FileStatus stat = fs.getFileStatus(outPaths[idx]);
              }
            } catch (FileNotFoundException fnfe) {
              needToRename = false;
            }
          }
          if (needToRename && outPaths[idx] != null && !fs.rename(outPaths[idx], finalPaths[idx])) {
            FileStatus fileStatus = FileUtils.getFileStatusOrNull(fs, finalPaths[idx]);
            if (fileStatus != null) {
              LOG.warn("Target path " + finalPaths[idx] + " with a size " + fileStatus.getLen() + " exists. Trying to delete it.");
              if (!fs.delete(finalPaths[idx], true)) {
                throw new HiveException("Unable to delete existing target output: " + finalPaths[idx]);
              }
            }

            if (!fs.rename(outPaths[idx], finalPaths[idx])) {
              throw new HiveException("Unable to rename output from: " +
                outPaths[idx] + " to: " + finalPaths[idx]);
            }
          }
          updateProgress();
>>>>>>> be47d9e3
        } catch (IOException e) {
          throw new HiveException("Unable to rename output from: " +
              outPaths[idx] + " to: " + finalPaths[idx], e);
        }
      }
    }

    private void commitOneOutPath(int idx, FileSystem fs, List<Path> commitPaths)
        throws IOException, HiveException {
      if ((bDynParts || isSkewedStoredAsSubDirectories)
          && !fs.exists(finalPaths[idx].getParent())) {
        Utilities.LOG14535.info("commit making path for dyn/skew: " + finalPaths[idx].getParent());
        FileUtils.mkdir(fs, finalPaths[idx].getParent(), inheritPerms, hconf);
      }
      // If we're updating or deleting there may be no file to close.  This can happen
      // because the where clause strained out all of the records for a given bucket.  So
      // before attempting the rename below, check if our file exists.  If it doesn't,
      // then skip the rename.  If it does try it.  We could just blindly try the rename
      // and avoid the extra stat, but that would mask other errors.
      boolean needToRename = (conf.getWriteType() != AcidUtils.Operation.UPDATE &&
          conf.getWriteType() != AcidUtils.Operation.DELETE) || fs.exists(outPaths[idx]);
      if (needToRename && outPaths[idx] != null) {
        Utilities.LOG14535.info("committing " + outPaths[idx] + " to " + finalPaths[idx] + " (" + isMmTable + ")");
        if (isMmTable) {
          assert outPaths[idx].equals(finalPaths[idx]);
          commitPaths.add(outPaths[idx]);
        } else if (!fs.rename(outPaths[idx], finalPaths[idx])) {
          throw new HiveException("Unable to rename output from: "
              + outPaths[idx] + " to: " + finalPaths[idx]);
        }
      }

      updateProgress();
    }

    public void abortWriters(FileSystem fs, boolean abort, boolean delete) throws HiveException {
      for (int idx = 0; idx < outWriters.length; idx++) {
        if (outWriters[idx] != null) {
          try {
            outWriters[idx].close(abort);
            if (delete) {
              fs.delete(outPaths[idx], true);
            }
            updateProgress();
          } catch (IOException e) {
            throw new HiveException(e);
          }
        }
      }
    }

    public void configureDynPartPath(String dirName, String childSpecPathDynLinkedPartitions) {
      dirName = (childSpecPathDynLinkedPartitions == null) ? dirName :
        dirName + Path.SEPARATOR + childSpecPathDynLinkedPartitions;
      tmpPath = new Path(tmpPath, dirName);
      if (taskOutputTempPath != null) {
        taskOutputTempPath = new Path(taskOutputTempPath, dirName);
      }
    }

    public void initializeBucketPaths(int filesIdx, String taskId, boolean isNativeTable,
        boolean isSkewedStoredAsSubDirectories) {
      if (isNativeTable) {
        String extension = Utilities.getFileExtension(jc, isCompressed, hiveOutputFormat);
        if (!isMmTable) {
          if (!bDynParts && !isSkewedStoredAsSubDirectories) {
            finalPaths[filesIdx] = getFinalPath(taskId, parent, extension);
          } else {
            finalPaths[filesIdx] = getFinalPath(taskId, tmpPath, extension);
          }
          outPaths[filesIdx] = getTaskOutPath(taskId);
        } else {
          String subdirPath = ValidWriteIds.getMmFilePrefix(conf.getMmWriteId());
          if (unionPath != null) {
            // Create the union directory inside the MM directory.
            subdirPath += Path.SEPARATOR + unionPath;
          }
          subdirPath += Path.SEPARATOR + taskId;
          if (conf.isMerge()) {
            // Make sure we don't collide with the source files.
            // MM tables don't support concat so we don't expect the merge of merged files.
            subdirPath += ".merged";
          }
          Path finalPath = null;
          if (!bDynParts && !isSkewedStoredAsSubDirectories) {
            finalPath = getFinalPath(subdirPath, specPath, extension);
          } else {
            // Note: tmpPath here has the correct partition key
            finalPath = getFinalPath(subdirPath, tmpPath, extension);
          }
          // In the cases that have multi-stage insert, e.g. a "hive.skewjoin.key"-based skew join,
          // it can happen that we want multiple commits into the same directory from different
          // tasks (not just task instances). In non-MM case, Utilities.renameOrMoveFiles ensures
          // unique names. We could do the same here, but this will still cause the old file to be
          // deleted because it has not been committed in /this/ FSOP. We are going to fail to be
          // safe. Potentially, we could implement some partial commit between stages, if this
          // affects some less obscure scenario.
          try {
            FileSystem fpfs = finalPath.getFileSystem(hconf);
            if (fpfs.exists(finalPath)) throw new RuntimeException(finalPath + " already exists");
          } catch (IOException e) {
            throw new RuntimeException(e);
          }
          finalPaths[filesIdx] = finalPath;
          outPaths[filesIdx] = finalPath;
        }
        if (isInfoEnabled) {
          LOG.info("Final Path: FS " + finalPaths[filesIdx]);
          if (isInfoEnabled && !isMmTable) {
            LOG.info("Writing to temp file: FS " + outPaths[filesIdx]);
          }
        }
      } else {
        finalPaths[filesIdx] = outPaths[filesIdx] = specPath;
      }
    }

    public Path getTmpPath() {
      return tmpPath;
    }

    public Path getTaskOutputTempPath() {
      return taskOutputTempPath;
    }

    public void addToStat(String statType, long amount) {
      if ("rowCount".equals(statType)) {
        Utilities.LOG14535.info("Adding " + statType + " = " + amount + " to " + System.identityHashCode(this));
      }
      stat.addToStat(statType, amount);
    }

    public Collection<String> getStoredStats() {
      Utilities.LOG14535.info("Getting stats from " + System.identityHashCode(this));
      return stat.getStoredStats();
    }
  } // class FSPaths

  private static final long serialVersionUID = 1L;
  protected transient FileSystem fs;
  protected transient Serializer serializer;
  protected final transient LongWritable row_count = new LongWritable();
  private transient boolean isNativeTable = true;

  /**
   * The evaluators for the multiFile sprayer. If the table under consideration has 1000 buckets,
   * it is not a good idea to start so many reducers - if the maximum number of reducers is 100,
   * each reducer can write 10 files - this way we effectively get 1000 files.
   */
  private transient ExprNodeEvaluator[] partitionEval;
  protected transient int totalFiles;
  private transient int numFiles;
  protected transient boolean multiFileSpray;
  protected transient final Map<Integer, Integer> bucketMap = new HashMap<Integer, Integer>();

  private transient ObjectInspector[] partitionObjectInspectors;
  protected transient HivePartitioner<HiveKey, Object> prtner;
  protected transient final HiveKey key = new HiveKey();
  private transient Configuration hconf;
  protected transient FSPaths fsp;
  protected transient boolean bDynParts;
  private transient SubStructObjectInspector subSetOI;
  private transient int timeOut; // JT timeout in msec.
  private transient long lastProgressReport = System.currentTimeMillis();

  protected transient boolean autoDelete = false;
  protected transient JobConf jc;
  Class<? extends Writable> outputClass;
  String taskId;

  protected boolean filesCreated = false;

  private void initializeSpecPath() {
    // For a query of the type:
    // insert overwrite table T1
    // select * from (subq1 union all subq2)u;
    // subQ1 and subQ2 write to directories Parent/Child_1 and
    // Parent/Child_2 respectively, and union is removed.
    // The movetask that follows subQ1 and subQ2 tasks moves the directory
    // 'Parent'

    // However, if the above query contains dynamic partitions, subQ1 and
    // subQ2 have to write to directories: Parent/DynamicPartition/Child_1
    // and Parent/DynamicPartition/Child_1 respectively.
    // The movetask that follows subQ1 and subQ2 tasks still moves the directory
    // 'Parent'
    boolean isLinked = conf.isLinkedFileSink();
    if (!isLinked) {
      // Simple case - no union.
      specPath = conf.getDirName();
      unionPath = null;
    } else {
      isUnionDp = (dpCtx != null);
      if (conf.isMmTable() || isUnionDp) {
        // MM tables need custom handling for union suffix; DP tables use parent too.
        specPath = conf.getParentDir();
        unionPath = conf.getDirName().getName();
      } else {
        // For now, keep the old logic for non-MM non-DP union case. Should probably be unified.
        specPath = conf.getDirName();
        unionPath = null;
      }
    }
    Utilities.LOG14535.info("Setting up FSOP " + System.identityHashCode(this) + " ("
        + conf.isLinkedFileSink() + ") with " + taskId + " and " + specPath + " + " + unionPath);
  }

  /** Kryo ctor. */
  protected FileSinkOperator() {
    super();
  }

  public FileSinkOperator(CompilationOpContext ctx) {
    super(ctx);
  }

  @Override
  protected void initializeOp(Configuration hconf) throws HiveException {
    super.initializeOp(hconf);
    try {
      this.hconf = hconf;
      filesCreated = false;
      isNativeTable = !conf.getTableInfo().isNonNative();
      isTemporary = conf.isTemporary();
      multiFileSpray = conf.isMultiFileSpray();
      totalFiles = conf.getTotalFiles();
      numFiles = conf.getNumFiles();
      dpCtx = conf.getDynPartCtx();
      lbCtx = conf.getLbCtx();
      fsp = prevFsp = null;
      valToPaths = new HashMap<String, FSPaths>();
      taskId = Utilities.getTaskId(hconf);
      initializeSpecPath();
      fs = specPath.getFileSystem(hconf);
      try {
        createHiveOutputFormat(hconf);
      } catch (HiveException ex) {
        logOutputFormatError(hconf, ex);
        throw ex;
      }
      isCompressed = conf.getCompressed();
      parent = Utilities.toTempPath(conf.getDirName());
      statsFromRecordWriter = new boolean[numFiles];
      serializer = (Serializer) conf.getTableInfo().getDeserializerClass().newInstance();
      serializer.initialize(unsetNestedColumnPaths(hconf), conf.getTableInfo().getProperties());
      outputClass = serializer.getSerializedClass();
      inheritPerms = HiveConf.getBoolVar(hconf, ConfVars.HIVE_WAREHOUSE_SUBDIR_INHERIT_PERMS);

      if (isLogInfoEnabled) {
        LOG.info("Using serializer : " + serializer + " and formatter : " + hiveOutputFormat +
            (isCompressed ? " with compression" : ""));
      }

      // Timeout is chosen to make sure that even if one iteration takes more than
      // half of the script.timeout but less than script.timeout, we will still
      // be able to report progress.
      timeOut = hconf.getInt("mapred.healthChecker.script.timeout", 600000) / 2;
      if (hconf instanceof JobConf) {
        jc = (JobConf) hconf;
      } else {
        // test code path
        jc = new JobConf(hconf);
      }

      if (multiFileSpray) {
        partitionEval = new ExprNodeEvaluator[conf.getPartitionCols().size()];
        int i = 0;
        for (ExprNodeDesc e : conf.getPartitionCols()) {
          partitionEval[i++] = ExprNodeEvaluatorFactory.get(e);
        }

        partitionObjectInspectors = initEvaluators(partitionEval, outputObjInspector);
        prtner = (HivePartitioner<HiveKey, Object>) ReflectionUtils.newInstance(
            jc.getPartitionerClass(), null);
      }

      if (dpCtx != null) {
        dpSetup();
      }

      if (lbCtx != null) {
        lbSetup();
      }

      if (!bDynParts) {
        fsp = new FSPaths(specPath, conf.isMmTable());
        Utilities.LOG14535.info("creating new paths " + System.identityHashCode(fsp)
            + " from ctor; childSpec " + unionPath + ": tmpPath " + fsp.getTmpPath()
            + ", task path " + fsp.getTaskOutputTempPath());

        // Create all the files - this is required because empty files need to be created for
        // empty buckets
        // createBucketFiles(fsp);
        if (!this.isSkewedStoredAsSubDirectories) {
          valToPaths.put("", fsp); // special entry for non-DP case
        }
      }

      final StoragePolicyValue tmpStorage = StoragePolicyValue.lookup(HiveConf
                                            .getVar(hconf, HIVE_TEMPORARY_TABLE_STORAGE));
      if (isTemporary && fsp != null
          && tmpStorage != StoragePolicyValue.DEFAULT) {
        assert !conf.isMmTable(); // Not supported for temp tables.
        final Path outputPath = fsp.taskOutputTempPath;
        StoragePolicyShim shim = ShimLoader.getHadoopShims()
            .getStoragePolicyShim(fs);
        if (shim != null) {
          // directory creation is otherwise within the writers
          fs.mkdirs(outputPath);
          shim.setStoragePolicy(outputPath, tmpStorage);
        }
      }

      if (conf.getWriteType() == AcidUtils.Operation.UPDATE ||
          conf.getWriteType() == AcidUtils.Operation.DELETE) {
        // ROW__ID is always in the first field
        recIdField = ((StructObjectInspector)outputObjInspector).getAllStructFieldRefs().get(0);
        recIdInspector = (StructObjectInspector)recIdField.getFieldObjectInspector();
        // bucket is the second field in the record id
        bucketField = recIdInspector.getAllStructFieldRefs().get(1);
        bucketInspector = (IntObjectInspector)bucketField.getFieldObjectInspector();
      }

      numRows = 0;
      cntr = 1;
      logEveryNRows = HiveConf.getLongVar(hconf, HiveConf.ConfVars.HIVE_LOG_N_RECORDS);

      statsMap.put(getCounterName(Counter.RECORDS_OUT), row_count);
    } catch (HiveException e) {
      throw e;
    } catch (Exception e) {
      e.printStackTrace();
      throw new HiveException(e);
    }
  }

  public String getCounterName(Counter counter) {
    String suffix = Integer.toString(conf.getDestTableId());
    String fullName = conf.getTableInfo().getTableName();
    if (fullName != null) {
      suffix = suffix + "_" + fullName.toLowerCase();
    }
    return counter + "_" + suffix;
  }

  private void logOutputFormatError(Configuration hconf, HiveException ex) {
    StringWriter errorWriter = new StringWriter();
    errorWriter.append("Failed to create output format; configuration: ");
    try {
      Configuration.dumpConfiguration(hconf, errorWriter);
    } catch (IOException ex2) {
      errorWriter.append("{ failed to dump configuration: " + ex2.getMessage() + " }");
    }
    Properties tdp = null;
    if (this.conf.getTableInfo() != null
        && (tdp = this.conf.getTableInfo().getProperties()) != null) {
      errorWriter.append(";\n table properties: { ");
      for (Map.Entry<Object, Object> e : tdp.entrySet()) {
        errorWriter.append(e.getKey() + ": " + e.getValue() + ", ");
      }
      errorWriter.append('}');
    }
    LOG.error(errorWriter.toString(), ex);
  }

  /**
   * Initialize list bucketing information
   */
  private void lbSetup() {
    this.isSkewedStoredAsSubDirectories =  ((lbCtx == null) ? false : lbCtx.isSkewedStoredAsDir());
  }

  /**
   * Set up for dynamic partitioning including a new ObjectInspector for the output row.
   */
  private void dpSetup() {

    this.bDynParts = false;
    this.numDynParts = dpCtx.getNumDPCols();
    this.dpColNames = dpCtx.getDPColNames();
    this.maxPartitions = dpCtx.getMaxPartitionsPerNode();

    assert numDynParts == dpColNames.size()
        : "number of dynamic partitions should be the same as the size of DP mapping";

    if (dpColNames != null && dpColNames.size() > 0) {
      this.bDynParts = true;
      assert inputObjInspectors.length == 1 : "FileSinkOperator should have 1 parent, but it has "
          + inputObjInspectors.length;
      StructObjectInspector soi = (StructObjectInspector) inputObjInspectors[0];
      this.dpStartCol = Utilities.getDPColOffset(conf);
      this.subSetOI = new SubStructObjectInspector(soi, 0, this.dpStartCol);
      this.dpVals = new ArrayList<String>(numDynParts);
      this.dpWritables = new ArrayList<Object>(numDynParts);
    }
  }

  protected void createBucketFiles(FSPaths fsp) throws HiveException {
    try {
      int filesIdx = 0;
      Set<Integer> seenBuckets = new HashSet<Integer>();
      for (int idx = 0; idx < totalFiles; idx++) {
        if (this.getExecContext() != null && this.getExecContext().getFileId() != null) {
          if (isInfoEnabled) {
            LOG.info("replace taskId from execContext ");
          }

          taskId = Utilities.replaceTaskIdFromFilename(taskId, this.getExecContext().getFileId());

          if (isInfoEnabled) {
            LOG.info("new taskId: FS " + taskId);
          }

          assert !multiFileSpray;
          assert totalFiles == 1;
        }

        int bucketNum = 0;
        if (multiFileSpray) {
          key.setHashCode(idx);

          // Does this hashcode belong to this reducer
          int numReducers = totalFiles / numFiles;

          if (numReducers > 1) {
            int currReducer = Integer.parseInt(Utilities.getTaskIdFromFilename(Utilities
                .getTaskId(hconf)));

            int reducerIdx = prtner.getPartition(key, null, numReducers);
            if (currReducer != reducerIdx) {
              continue;
            }
          }

          bucketNum = prtner.getBucket(key, null, totalFiles);
          if (seenBuckets.contains(bucketNum)) {
            continue;
          }
          seenBuckets.add(bucketNum);

          bucketMap.put(bucketNum, filesIdx);
          taskId = Utilities.replaceTaskIdFromFilename(Utilities.getTaskId(hconf), bucketNum);
        }
        createBucketForFileIdx(fsp, filesIdx);
        filesIdx++;
      }
      assert filesIdx == numFiles;

      // in recent hadoop versions, use deleteOnExit to clean tmp files.
      if (isNativeTable && fs != null && fsp != null && !conf.isMmTable()) {
        autoDelete = fs.deleteOnExit(fsp.outPaths[0]);
      }
    } catch (Exception e) {
      e.printStackTrace();
      throw new HiveException(e);
    }

    filesCreated = true;
  }

  protected void createBucketForFileIdx(FSPaths fsp, int filesIdx)
      throws HiveException {
    try {
      fsp.initializeBucketPaths(filesIdx, taskId, isNativeTable, isSkewedStoredAsSubDirectories);
      Utilities.LOG14535.info("createBucketForFileIdx " + filesIdx + ": final path " + fsp.finalPaths[filesIdx]
          + "; out path " + fsp.outPaths[filesIdx] +" (spec path " + specPath + ", tmp path "
          + fsp.getTmpPath() + ", task " + taskId + ")"/*, new Exception()*/);

      if (isInfoEnabled) {
        LOG.info("New Final Path: FS " + fsp.finalPaths[filesIdx]);
      }

      if (isNativeTable && !conf.isMmTable()) {
        // in recent hadoop versions, use deleteOnExit to clean tmp files.
        autoDelete = fs.deleteOnExit(fsp.outPaths[filesIdx]);
      }

      Utilities.copyTableJobPropertiesToConf(conf.getTableInfo(), jc);
      // only create bucket files only if no dynamic partitions,
      // buckets of dynamic partitions will be created for each newly created partition
      if (conf.getWriteType() == AcidUtils.Operation.NOT_ACID ||
          conf.getWriteType() == AcidUtils.Operation.INSERT_ONLY) {
        Path outPath = fsp.outPaths[filesIdx];
        mkDirIfPermsAreNeeded(outPath); // Make sure we inherit permissions.
        fsp.outWriters[filesIdx] = HiveFileFormatUtils.getHiveRecordWriter(jc, conf.getTableInfo(),
            outputClass, conf, outPath, reporter);
        // If the record writer provides stats, get it from there instead of the serde
        statsFromRecordWriter[filesIdx] = fsp.outWriters[filesIdx] instanceof
            StatsProvidingRecordWriter;
        // increment the CREATED_FILES counter
      } else if (conf.getWriteType() == AcidUtils.Operation.INSERT) {
        // Only set up the updater for insert.  For update and delete we don't know unitl we see
        // the row.
        ObjectInspector inspector = bDynParts ? subSetOI : outputObjInspector;
        int acidBucketNum = Integer.parseInt(Utilities.getTaskIdFromFilename(taskId));
        fsp.updaters[filesIdx] = HiveFileFormatUtils.getAcidRecordUpdater(jc, conf.getTableInfo(),
            acidBucketNum, conf, fsp.outPaths[filesIdx], inspector, reporter, -1);
      }
      if (reporter != null) {
        reporter.incrCounter(HiveConf.getVar(hconf, HiveConf.ConfVars.HIVECOUNTERGROUP),
            Operator.HIVECOUNTERCREATEDFILES, 1);
      }

    } catch (IOException e) {
      throw new HiveException(e);
    }
  }

  private void mkDirIfPermsAreNeeded(Path outPath) throws IOException {
    if (inheritPerms && !FileUtils.mkdir(fs, outPath.getParent(), inheritPerms, hconf)) {
      LOG.warn("Unable to create directory with inheritPerms: " + outPath);
    }
  }

  /**
   * Report status to JT so that JT won't kill this task if closing takes too long
   * due to too many files to close and the NN is overloaded.
   *
   * @return true if a new progress update is reported, false otherwise.
   */
  protected boolean updateProgress() {
    if (reporter != null &&
        (System.currentTimeMillis() - lastProgressReport) > timeOut) {
      reporter.progress();
      lastProgressReport = System.currentTimeMillis();
      return true;
    } else {
      return false;
    }
  }

  protected Writable recordValue;


  @Override
  public void process(Object row, int tag) throws HiveException {
    runTimeNumRows++;
    /* Create list bucketing sub-directory only if stored-as-directories is on. */
    String lbDirName = null;
    lbDirName = (lbCtx == null) ? null : generateListBucketingDirName(row);

    if (!bDynParts && !filesCreated) {
      if (lbDirName != null) {
        FSPaths fsp2 = lookupListBucketingPaths(lbDirName);
      } else {
        createBucketFiles(fsp);
      }
    }

    try {
      updateProgress();

      // if DP is enabled, get the final output writers and prepare the real output row
      assert inputObjInspectors[0].getCategory() == ObjectInspector.Category.STRUCT
          : "input object inspector is not struct";

      if (bDynParts) {

        // we need to read bucket number which is the last column in value (after partition columns)
        if (conf.getDpSortState().equals(DPSortState.PARTITION_BUCKET_SORTED)) {
          numDynParts += 1;
        }

        // copy the DP column values from the input row to dpVals
        dpVals.clear();
        dpWritables.clear();
        ObjectInspectorUtils.partialCopyToStandardObject(dpWritables, row, dpStartCol,numDynParts,
            (StructObjectInspector) inputObjInspectors[0],ObjectInspectorCopyOption.WRITABLE);

        // get a set of RecordWriter based on the DP column values
        // pass the null value along to the escaping process to determine what the dir should be
        for (Object o : dpWritables) {
          if (o == null || o.toString().length() == 0) {
            dpVals.add(dpCtx.getDefaultPartitionName());
          } else {
            dpVals.add(o.toString());
          }
        }

        String invalidPartitionVal;
        if((invalidPartitionVal = HiveStringUtils.getPartitionValWithInvalidCharacter(dpVals, dpCtx.getWhiteListPattern()))!=null) {
          throw new HiveFatalException("Partition value '" + invalidPartitionVal +
              "' contains a character not matched by whitelist pattern '" +
              dpCtx.getWhiteListPattern().toString() + "'.  " + "(configure with " +
              HiveConf.ConfVars.METASTORE_PARTITION_NAME_WHITELIST_PATTERN.varname + ")");
        }
        fpaths = getDynOutPaths(dpVals, lbDirName);

        // use SubStructObjectInspector to serialize the non-partitioning columns in the input row
        recordValue = serializer.serialize(row, subSetOI);
      } else {
        if (lbDirName != null) {
          fpaths = lookupListBucketingPaths(lbDirName);
        } else {
          fpaths = fsp;
        }
        recordValue = serializer.serialize(row, inputObjInspectors[0]);
        // if serializer is ThriftJDBCBinarySerDe, then recordValue is null if the buffer is not full (the size of buffer
        // is kept track of in the SerDe)
        if (recordValue == null) {
          return;
        }
      }

      rowOutWriters = fpaths.outWriters;
      // check if all record writers implement statistics. if atleast one RW
      // doesn't implement stats interface we will fallback to conventional way
      // of gathering stats
      isCollectRWStats = areAllTrue(statsFromRecordWriter);
      if (conf.isGatherStats() && !isCollectRWStats) {
        SerDeStats stats = serializer.getSerDeStats();
        if (stats != null) {
          fpaths.addToStat(StatsSetupConst.RAW_DATA_SIZE, stats.getRawDataSize());
        }
        fpaths.addToStat(StatsSetupConst.ROW_COUNT, 1);
      }

      if ((++numRows == cntr) && isLogInfoEnabled) {
        cntr = logEveryNRows == 0 ? cntr * 10 : numRows + logEveryNRows;
        if (cntr < 0 || numRows < 0) {
          cntr = 0;
          numRows = 1;
        }
        LOG.info(toString() + ": records written - " + numRows);
      }

      // This should always be 0 for the final result file
      int writerOffset = findWriterOffset(row);
      // This if/else chain looks ugly in the inner loop, but given that it will be 100% the same
      // for a given operator branch prediction should work quite nicely on it.
      // RecordUpdateer expects to get the actual row, not a serialized version of it.  Thus we
      // pass the row rather than recordValue.
      if (conf.getWriteType() == AcidUtils.Operation.NOT_ACID ||
          conf.getWriteType() == AcidUtils.Operation.INSERT_ONLY) {
        rowOutWriters[writerOffset].write(recordValue);
      } else if (conf.getWriteType() == AcidUtils.Operation.INSERT) {
        fpaths.updaters[writerOffset].insert(conf.getTransactionId(), row);
      } else {
        // TODO I suspect we could skip much of the stuff above this in the function in the case
        // of update and delete.  But I don't understand all of the side effects of the above
        // code and don't want to skip over it yet.

        // Find the bucket id, and switch buckets if need to
        ObjectInspector rowInspector = bDynParts ? subSetOI : outputObjInspector;
        Object recId = ((StructObjectInspector)rowInspector).getStructFieldData(row, recIdField);
        int bucketNum =
            bucketInspector.get(recIdInspector.getStructFieldData(recId, bucketField));
        if (fpaths.acidLastBucket != bucketNum) {
          fpaths.acidLastBucket = bucketNum;
          // Switch files
          fpaths.updaters[conf.getDpSortState().equals(DPSortState.PARTITION_BUCKET_SORTED) ? 0 : ++fpaths.acidFileOffset] = HiveFileFormatUtils.getAcidRecordUpdater(
              jc, conf.getTableInfo(), bucketNum, conf, fpaths.outPaths[conf.getDpSortState().equals(DPSortState.PARTITION_BUCKET_SORTED) ? 0 :fpaths.acidFileOffset],
              rowInspector, reporter, 0);
          if (isDebugEnabled) {
            LOG.debug("Created updater for bucket number " + bucketNum + " using file " +
                fpaths.outPaths[conf.getDpSortState().equals(DPSortState.PARTITION_BUCKET_SORTED) ? 0 :fpaths.acidFileOffset]);
          }
        }

        if (conf.getWriteType() == AcidUtils.Operation.UPDATE) {
          fpaths.updaters[conf.getDpSortState().equals(DPSortState.PARTITION_BUCKET_SORTED) ? 0 :fpaths.acidFileOffset].update(conf.getTransactionId(), row);
        } else if (conf.getWriteType() == AcidUtils.Operation.DELETE) {
          fpaths.updaters[conf.getDpSortState().equals(DPSortState.PARTITION_BUCKET_SORTED) ? 0 :fpaths.acidFileOffset].delete(conf.getTransactionId(), row);
        } else {
          throw new HiveException("Unknown write type " + conf.getWriteType().toString());
        }
      }
    } catch (IOException e) {
      throw new HiveException(e);
    } catch (SerDeException e) {
      throw new HiveException(e);
    }
  }

  protected boolean areAllTrue(boolean[] statsFromRW) {
    // If we are doing an acid operation they will always all be true as RecordUpdaters always
    // collect stats
    if (conf.getWriteType() != AcidUtils.Operation.NOT_ACID &&
        conf.getWriteType() != AcidUtils.Operation.INSERT_ONLY) {
      return true;
    }
    for(boolean b : statsFromRW) {
      if (!b) {
        return false;
      }
    }
    return true;
  }

  private int findWriterOffset(Object row) throws HiveException {
    if (!multiFileSpray) {
      return 0;
    } else {
      Object[] bucketFieldValues = new Object[partitionEval.length];
      for(int i = 0; i < partitionEval.length; i++) {
        bucketFieldValues[i] = partitionEval[i].evaluate(row);
      }
      int keyHashCode = ObjectInspectorUtils.getBucketHashCode(bucketFieldValues, partitionObjectInspectors);
      key.setHashCode(keyHashCode);
      int bucketNum = prtner.getBucket(key, null, totalFiles);
      return bucketMap.get(bucketNum);
    }

  }

  /**
   * Lookup list bucketing path.
   * @param lbDirName
   * @return
   * @throws HiveException
   */
  protected FSPaths lookupListBucketingPaths(String lbDirName) throws HiveException {
    FSPaths fsp2 = valToPaths.get(lbDirName);
    if (fsp2 == null) {
      Utilities.LOG14535.info("lookupListBucketingPaths for " + lbDirName);
      fsp2 = createNewPaths(lbDirName);
    }
    return fsp2;
  }

  /**
   * create new path.
   *
   * @param dirName
   * @return
   * @throws HiveException
   */
  private FSPaths createNewPaths(String dirName) throws HiveException {
    FSPaths fsp2 = new FSPaths(specPath, conf.isMmTable());
    fsp2.configureDynPartPath(dirName, !conf.isMmTable() && isUnionDp ? unionPath : null);
    Utilities.LOG14535.info("creating new paths " + System.identityHashCode(fsp2) + " for "
        + dirName + ", childSpec " + unionPath + ": tmpPath " + fsp2.getTmpPath()
        + ", task path " + fsp2.getTaskOutputTempPath());
    if(!conf.getDpSortState().equals(DPSortState.PARTITION_BUCKET_SORTED)) {
      createBucketFiles(fsp2);
      valToPaths.put(dirName, fsp2);
    }
    return fsp2;
  }

  /**
   * Generate list bucketing directory name from a row.
   * @param row row to process.
   * @return directory name.
   */
  protected String generateListBucketingDirName(Object row) {
    if (!this.isSkewedStoredAsSubDirectories) {
      return null;
    }

    String lbDirName = null;
    List<Object> standObjs = new ArrayList<Object>();
    List<String> skewedCols = lbCtx.getSkewedColNames();
    List<List<String>> allSkewedVals = lbCtx.getSkewedColValues();
    List<String> skewedValsCandidate = null;
    Map<List<String>, String> locationMap = lbCtx.getLbLocationMap();

    /* Convert input row to standard objects. */
    ObjectInspectorUtils.copyToStandardObject(standObjs, row,
        (StructObjectInspector) inputObjInspectors[0], ObjectInspectorCopyOption.WRITABLE);

    assert (standObjs.size() >= skewedCols.size()) :
      "The row has less number of columns than no. of skewed column.";

    skewedValsCandidate = new ArrayList<String>(skewedCols.size());
    for (SkewedColumnPositionPair posPair : lbCtx.getRowSkewedIndex()) {
      skewedValsCandidate.add(posPair.getSkewColPosition(),
          standObjs.get(posPair.getTblColPosition()).toString());
    }
    /* The row matches skewed column names. */
    if (allSkewedVals.contains(skewedValsCandidate)) {
      /* matches skewed values. */
      lbDirName = FileUtils.makeListBucketingDirName(skewedCols, skewedValsCandidate);
      locationMap.put(skewedValsCandidate, lbDirName);
    } else {
      /* create default directory. */
      lbDirName = FileUtils.makeDefaultListBucketingDirName(skewedCols,
          lbCtx.getDefaultDirName());
      List<String> defaultKey = Lists.newArrayList(lbCtx.getDefaultKey());
      if (!locationMap.containsKey(defaultKey)) {
        locationMap.put(defaultKey, lbDirName);
      }
    }
    return lbDirName;
  }

  protected FSPaths getDynOutPaths(List<String> row, String lbDirName) throws HiveException {

    FSPaths fp;

    // get the path corresponding to the dynamic partition columns,
    String dpDir = getDynPartDirectory(row, dpColNames);

    String pathKey = null;
    if (dpDir != null) {
      dpDir = appendToSource(lbDirName, dpDir);
      pathKey = dpDir;
      if(conf.getDpSortState().equals(DPSortState.PARTITION_BUCKET_SORTED)) {
        String buckNum = row.get(row.size() - 1);
        taskId = Utilities.replaceTaskIdFromFilename(taskId, buckNum);
        pathKey = appendToSource(taskId, dpDir);
      }
      FSPaths fsp2 = valToPaths.get(pathKey);

      if (fsp2 == null) {
        // check # of dp
        if (valToPaths.size() > maxPartitions) {
          // we cannot proceed and need to tell the hive client that retries won't succeed either
          throw new HiveFatalException(
               ErrorMsg.DYNAMIC_PARTITIONS_TOO_MANY_PER_NODE_ERROR.getErrorCodedMsg()
               + "Maximum was set to " + maxPartitions + " partitions per node"
               + ", number of dynamic partitions on this node: " + valToPaths.size());
        }

        if (!conf.getDpSortState().equals(DPSortState.NONE) && prevFsp != null) {
          // close the previous fsp as it is no longer needed
          prevFsp.closeWriters(false);

          // since we are closing the previous fsp's record writers, we need to see if we can get
          // stats from the record writer and store in the previous fsp that is cached
          if (conf.isGatherStats() && isCollectRWStats) {
            SerDeStats stats = null;
            if (conf.getWriteType() == AcidUtils.Operation.NOT_ACID ||
                conf.getWriteType() == AcidUtils.Operation.INSERT_ONLY) {
              RecordWriter outWriter = prevFsp.outWriters[0];
              if (outWriter != null) {
                stats = ((StatsProvidingRecordWriter) outWriter).getStats();
              }
            } else if (prevFsp.updaters[0] != null) {
              stats = prevFsp.updaters[0].getStats();
            }
            if (stats != null) {
                prevFsp.addToStat(StatsSetupConst.RAW_DATA_SIZE, stats.getRawDataSize());
                prevFsp.addToStat(StatsSetupConst.ROW_COUNT, stats.getRowCount());
            }
          }

          // let writers release the memory for garbage collection
          prevFsp.outWriters[0] = null;

          prevFsp = null;
        }

        fsp2 = createNewPaths(dpDir);
        if (prevFsp == null) {
          prevFsp = fsp2;
        }

        if(conf.getDpSortState().equals(DPSortState.PARTITION_BUCKET_SORTED)) {
          createBucketForFileIdx(fsp2, 0);
          valToPaths.put(pathKey, fsp2);
        }
      }
      fp = fsp2;
    } else {
      fp = fsp;
    }
    return fp;
  }

  /**
   * Append dir to source dir
   * @param appendDir
   * @param srcDir
   * @return
   */
  private String appendToSource(String appendDir, String srcDir) {
    StringBuilder builder = new StringBuilder(srcDir);
    srcDir = (appendDir == null) ? srcDir : builder.append(Path.SEPARATOR).append(appendDir)
          .toString();
    return srcDir;
  }

  // given the current input row, the mapping for input col info to dp columns, and # of dp cols,
  // return the relative path corresponding to the row.
  // e.g., ds=2008-04-08/hr=11
  private String getDynPartDirectory(List<String> row, List<String> dpColNames) {
    return FileUtils.makePartName(dpColNames, row);
  }

  @Override
  public void closeOp(boolean abort) throws HiveException {

    row_count.set(numRows);
    LOG.info(toString() + ": records written - " + numRows);

    if (!bDynParts && !filesCreated) {
      boolean skipFiles = "tez".equalsIgnoreCase(
          HiveConf.getVar(hconf, ConfVars.HIVE_EXECUTION_ENGINE));
      if (skipFiles) {
        Class<?> clazz = conf.getTableInfo().getOutputFileFormatClass();
        skipFiles = !StreamingOutputFormat.class.isAssignableFrom(clazz);
      }
      if (!skipFiles) {
        createBucketFiles(fsp);
      }
    }

    lastProgressReport = System.currentTimeMillis();
    if (!abort) {
      // If serializer is ThriftJDBCBinarySerDe, then it buffers rows to a certain limit (hive.server2.thrift.resultset.max.fetch.size)
      // and serializes the whole batch when the buffer is full. The serialize returns null if the buffer is not full
      // (the size of buffer is kept track of in the ThriftJDBCBinarySerDe).
      if (conf.isUsingThriftJDBCBinarySerDe()) {
          try {
            recordValue = serializer.serialize(null, inputObjInspectors[0]);
            if ( null != fpaths ) {
              rowOutWriters = fpaths.outWriters;
              rowOutWriters[0].write(recordValue);
            }
          } catch (SerDeException | IOException e) {
            throw new HiveException(e);
          }
      }
      List<Path> commitPaths = new ArrayList<>();
      for (FSPaths fsp : valToPaths.values()) {
        fsp.closeWriters(abort);
        // before closing the operator check if statistics gathering is requested
        // and is provided by record writer. this is different from the statistics
        // gathering done in processOp(). In processOp(), for each row added
        // serde statistics about the row is gathered and accumulated in hashmap.
        // this adds more overhead to the actual processing of row. But if the
        // record writer already gathers the statistics, it can simply return the
        // accumulated statistics which will be aggregated in case of spray writers
        if (conf.isGatherStats() && isCollectRWStats) {
          if (conf.getWriteType() == AcidUtils.Operation.NOT_ACID ||
              conf.getWriteType() == AcidUtils.Operation.INSERT_ONLY) {
            for (int idx = 0; idx < fsp.outWriters.length; idx++) {
              RecordWriter outWriter = fsp.outWriters[idx];
              if (outWriter != null) {
                SerDeStats stats = ((StatsProvidingRecordWriter) outWriter).getStats();
                if (stats != null) {
                  fsp.addToStat(StatsSetupConst.RAW_DATA_SIZE, stats.getRawDataSize());
                  fsp.addToStat(StatsSetupConst.ROW_COUNT, stats.getRowCount());
                }
              }
            }
          } else {
            for (int i = 0; i < fsp.updaters.length; i++) {
              if (fsp.updaters[i] != null) {
                SerDeStats stats = fsp.updaters[i].getStats();
                if (stats != null) {
                  fsp.addToStat(StatsSetupConst.RAW_DATA_SIZE, stats.getRawDataSize());
                  fsp.addToStat(StatsSetupConst.ROW_COUNT, stats.getRowCount());
                }
              }
            }
          }
        }

        if (isNativeTable) {
          fsp.commit(fs, commitPaths);
        }
      }
      if (conf.getMmWriteId() != null) {
        Utilities.writeMmCommitManifest(
            commitPaths, specPath, fs, taskId, conf.getMmWriteId(), unionPath);
      }
      // Only publish stats if this operator's flag was set to gather stats
      if (conf.isGatherStats()) {
        publishStats();
      }
    } else {
      // Will come here if an Exception was thrown in map() or reduce().
      // Hadoop always call close() even if an Exception was thrown in map() or
      // reduce().
      for (FSPaths fsp : valToPaths.values()) {
        fsp.abortWriters(fs, abort, !autoDelete && isNativeTable && !conf.isMmTable());
      }
    }
    fsp = prevFsp = null;
    super.closeOp(abort);
  }


  /**
   * @return the name of the operator
   */
  @Override
  public String getName() {
    return getOperatorName();
  }

  static public String getOperatorName() {
    return "FS";
  }

  @Override
  public void jobCloseOp(Configuration hconf, boolean success)
      throws HiveException {
    try {
      if ((conf != null) && isNativeTable) {
        Path specPath = conf.getDirName();
        String unionSuffix = null;
        DynamicPartitionCtx dpCtx = conf.getDynPartCtx();
        ListBucketingCtx lbCtx = conf.getLbCtx();
        if (conf.isLinkedFileSink() && (dpCtx != null || conf.isMmTable())) {
          specPath = conf.getParentDir();
          unionSuffix = conf.getDirName().getName();
        }
        Utilities.LOG14535.info("jobCloseOp using specPath " + specPath);
        if (!conf.isMmTable()) {
          Utilities.mvFileToFinalPath(specPath, hconf, success, LOG, dpCtx, conf, reporter);
        } else {
          int dpLevels = dpCtx == null ? 0 : dpCtx.getNumDPCols(),
              lbLevels = lbCtx == null ? 0 : lbCtx.calculateListBucketingLevel();
          // TODO: why is it stored in both?
          int numBuckets = (conf.getTable() != null) ? conf.getTable().getNumBuckets()
              : (dpCtx != null ? dpCtx.getNumBuckets() : 0);
          MissingBucketsContext mbc = new MissingBucketsContext(
              conf.getTableInfo(), numBuckets, conf.getCompressed());
          Utilities.handleMmTableFinalPath(specPath, unionSuffix, hconf, success,
              dpLevels, lbLevels, mbc, conf.getMmWriteId(), reporter, conf.isMmCtas());
        }
      }
    } catch (IOException e) {
      throw new HiveException(e);
    }
    super.jobCloseOp(hconf, success);
  }

  @Override
  public OperatorType getType() {
    return OperatorType.FILESINK;
  }

  @Override
  public void augmentPlan() {
    PlanUtils.configureOutputJobPropertiesForStorageHandler(
        getConf().getTableInfo());
  }

  public void checkOutputSpecs(FileSystem ignored, JobConf job) throws IOException {
    if (hiveOutputFormat == null) {
      try {
        createHiveOutputFormat(job);
      } catch (HiveException ex) {
        logOutputFormatError(job, ex);
        throw new IOException(ex);
      }
    }
    if (conf.getTableInfo().isNonNative()) {
      //check the ouput specs only if it is a storage handler (native tables's outputformats does
      //not set the job's output properties correctly)
      try {
        hiveOutputFormat.checkOutputSpecs(ignored, job);
      } catch (NoSuchMethodError e) {
        //For BC, ignore this for now, but leave a log message
        LOG.warn("HiveOutputFormat should implement checkOutputSpecs() method`");
      }
    }
  }

  private void createHiveOutputFormat(Configuration hconf) throws HiveException {
    if (hiveOutputFormat == null) {
      Utilities.copyTableJobPropertiesToConf(conf.getTableInfo(), hconf);
    }
    try {
      hiveOutputFormat = HiveFileFormatUtils.getHiveOutputFormat(hconf, getConf().getTableInfo());
    } catch (Throwable t) {
      throw (t instanceof HiveException) ? (HiveException)t : new HiveException(t);
    }
  }

  private void publishStats() throws HiveException {
    Utilities.LOG14535.error("FSOP publishStats called.");
    boolean isStatsReliable = conf.isStatsReliable();

    // Initializing a stats publisher
    StatsPublisher statsPublisher = Utilities.getStatsPublisher(jc);

    if (statsPublisher == null) {
      // just return, stats gathering should not block the main query
      LOG.error("StatsPublishing error: StatsPublisher is not initialized.");
      if (isStatsReliable) {
        throw new HiveException(ErrorMsg.STATSPUBLISHER_NOT_OBTAINED.getErrorCodedMsg());
      }
      return;
    }

    StatsCollectionContext sContext = new StatsCollectionContext(hconf);
    sContext.setStatsTmpDir(conf.getStatsTmpDir());
    if (!statsPublisher.connect(sContext)) {
      // just return, stats gathering should not block the main query
      LOG.error("StatsPublishing error: cannot connect to database");
      if (isStatsReliable) {
        throw new HiveException(ErrorMsg.STATSPUBLISHER_CONNECTION_ERROR.getErrorCodedMsg());
      }
      return;
    }

    String spSpec = conf.getStaticSpec();

    for (Map.Entry<String, FSPaths> entry : valToPaths.entrySet()) {
      String fspKey = entry.getKey();     // DP/LB
      FSPaths fspValue = entry.getValue();
      Utilities.LOG14535.info("Observing entry for stats " + fspKey
          + " => FSP with tmpPath " + fspValue.getTmpPath());
      // for bucketed tables, hive.optimize.sort.dynamic.partition optimization
      // adds the taskId to the fspKey.
      if (conf.getDpSortState().equals(DPSortState.PARTITION_BUCKET_SORTED)) {
        String taskID = Utilities.getTaskIdFromFilename(fspKey);
        // if length of (prefix/ds=__HIVE_DEFAULT_PARTITION__/000000_0) is greater than max key prefix
        // and if (prefix/ds=10/000000_0) is less than max key prefix, then former will get hashed
        // to a smaller prefix (MD5hash/000000_0) and later will stored as such in staging stats table.
        // When stats gets aggregated in StatsTask only the keys that starts with "prefix" will be fetched.
        // Now that (prefix/ds=__HIVE_DEFAULT_PARTITION__) is hashed to a smaller prefix it will
        // not be retrieved from staging table and hence not aggregated. To avoid this issue
        // we will remove the taskId from the key which is redundant anyway.
        fspKey = fspKey.split(taskID)[0];
        Utilities.LOG14535.info("Adjusting fspKey for stats to " + fspKey);
      }

      // split[0] = DP, split[1] = LB
      String[] split = splitKey(fspKey);
      String dpSpec = split[0];
      // key = "database.table/SP/DP/"LB/
      // Hive store lowercase table name in metastore, and Counters is character case sensitive, so we
      // use lowercase table name as prefix here, as StatsTask get table name from metastore to fetch counter.
      String prefix = conf.getTableInfo().getTableName().toLowerCase();
      prefix = Utilities.join(prefix, spSpec, dpSpec);
      prefix = prefix.endsWith(Path.SEPARATOR) ? prefix : prefix + Path.SEPARATOR;
      Utilities.LOG14535.info("Prefix for stats " + prefix + " (from " + spSpec + ", " + dpSpec + ")");

      Map<String, String> statsToPublish = new HashMap<String, String>();
      for (String statType : fspValue.getStoredStats()) {
        statsToPublish.put(statType, Long.toString(fspValue.stat.getStat(statType)));
      }
      if (!statsPublisher.publishStat(prefix, statsToPublish)) {
        Utilities.LOG14535.error("Failed to publish stats");
        // The original exception is lost.
        // Not changing the interface to maintain backward compatibility
        if (isStatsReliable) {
          throw new HiveException(ErrorMsg.STATSPUBLISHER_PUBLISHING_ERROR.getErrorCodedMsg());
        }
      }
    }
    sContext.setIndexForTezUnion(this.getIndexForTezUnion());
    if (!statsPublisher.closeConnection(sContext)) {
      Utilities.LOG14535.error("Failed to close stats");
      // The original exception is lost.
      // Not changing the interface to maintain backward compatibility
      if (isStatsReliable) {
        throw new HiveException(ErrorMsg.STATSPUBLISHER_CLOSING_ERROR.getErrorCodedMsg());
      }
    }
  }

  /**
   * This is server side code to create key in order to save statistics to stats database.
   * Client side will read it via StatsTask.java aggregateStats().
   * Client side reads it via db query prefix which is based on partition spec.
   * Since store-as-subdir information is not part of partition spec, we have to
   * remove store-as-subdir information from variable "keyPrefix" calculation.
   * But we have to keep store-as-subdir information in variable "key" calculation
   * since each skewed value has a row in stats db and "key" is db key,
   * otherwise later value overwrites previous value.
   * Performance impact due to string handling is minimum since this method is
   * only called once in FileSinkOperator closeOp().
   * For example,
   * create table test skewed by (key, value) on (('484','val_484') stored as DIRECTORIES;
   * skewedValueDirList contains 2 elements:
   * 1. key=484/value=val_484
   * 2. HIVE_LIST_BUCKETING_DEFAULT_DIR_NAME/HIVE_LIST_BUCKETING_DEFAULT_DIR_NAME
   * Case #1: Static partition with store-as-sub-dir
   * spSpec has SP path
   * fspKey has either
   * key=484/value=val_484 or
   * HIVE_LIST_BUCKETING_DEFAULT_DIR_NAME/HIVE_LIST_BUCKETING_DEFAULT_DIR_NAME
   * After filter, fspKey is empty, storedAsDirPostFix has either
   * key=484/value=val_484 or
   * HIVE_LIST_BUCKETING_DEFAULT_DIR_NAME/HIVE_LIST_BUCKETING_DEFAULT_DIR_NAME
   * so, at the end, "keyPrefix" doesnt have subdir information but "key" has
   * Case #2: Dynamic partition with store-as-sub-dir. Assume dp part is hr
   * spSpec has SP path
   * fspKey has either
   * hr=11/key=484/value=val_484 or
   * hr=11/HIVE_LIST_BUCKETING_DEFAULT_DIR_NAME/HIVE_LIST_BUCKETING_DEFAULT_DIR_NAME
   * After filter, fspKey is hr=11, storedAsDirPostFix has either
   * key=484/value=val_484 or
   * HIVE_LIST_BUCKETING_DEFAULT_DIR_NAME/HIVE_LIST_BUCKETING_DEFAULT_DIR_NAME
   * so, at the end, "keyPrefix" doesn't have subdir information from skewed but "key" has
   *
   * In a word, fspKey is consists of DP(dynamic partition spec) + LB(list bucketing spec)
   * In stats publishing, full partition spec consists of prefix part of stat key
   * but list bucketing spec is regarded as a postfix of stat key. So we split it here.
   */
  private String[] splitKey(String fspKey) {
    if (!fspKey.isEmpty() && isSkewedStoredAsSubDirectories) {
      for (String dir : lbCtx.getSkewedValuesDirNames()) {
        int index = fspKey.indexOf(dir);
        if (index >= 0) {
          return new String[] {fspKey.substring(0, index), fspKey.substring(index + 1)};
        }
      }
    }
    return new String[] {fspKey, null};
  }

  /**
   * Check if nested column paths is set for 'conf'.
   * If set, create a copy of 'conf' with this property unset.
   */
  private Configuration unsetNestedColumnPaths(Configuration conf) {
    if (conf.get(ColumnProjectionUtils.READ_NESTED_COLUMN_PATH_CONF_STR) != null) {
      Configuration confCopy = new Configuration(conf);
      confCopy.unset(ColumnProjectionUtils.READ_NESTED_COLUMN_PATH_CONF_STR);
      return confCopy;
    }
    return conf;
  }
}<|MERGE_RESOLUTION|>--- conflicted
+++ resolved
@@ -242,47 +242,9 @@
     private void commit(FileSystem fs, List<Path> commitPaths) throws HiveException {
       for (int idx = 0; idx < outPaths.length; ++idx) {
         try {
-<<<<<<< HEAD
           commitOneOutPath(idx, fs, commitPaths);
-=======
-          if ((bDynParts || isSkewedStoredAsSubDirectories)
-              && !fs.exists(finalPaths[idx].getParent())) {
-            fs.mkdirs(finalPaths[idx].getParent());
-          }
-          boolean needToRename = true;
-          if (conf.getWriteType() == AcidUtils.Operation.UPDATE ||
-              conf.getWriteType() == AcidUtils.Operation.DELETE) {
-            // If we're updating or deleting there may be no file to close.  This can happen
-            // because the where clause strained out all of the records for a given bucket.  So
-            // before attempting the rename below, check if our file exists.  If it doesn't,
-            // then skip the rename.  If it does try it.  We could just blindly try the rename
-            // and avoid the extra stat, but that would mask other errors.
-            try {
-              if (outPaths[idx] != null) {
-                FileStatus stat = fs.getFileStatus(outPaths[idx]);
-              }
-            } catch (FileNotFoundException fnfe) {
-              needToRename = false;
-            }
-          }
-          if (needToRename && outPaths[idx] != null && !fs.rename(outPaths[idx], finalPaths[idx])) {
-            FileStatus fileStatus = FileUtils.getFileStatusOrNull(fs, finalPaths[idx]);
-            if (fileStatus != null) {
-              LOG.warn("Target path " + finalPaths[idx] + " with a size " + fileStatus.getLen() + " exists. Trying to delete it.");
-              if (!fs.delete(finalPaths[idx], true)) {
-                throw new HiveException("Unable to delete existing target output: " + finalPaths[idx]);
-              }
-            }
-
-            if (!fs.rename(outPaths[idx], finalPaths[idx])) {
-              throw new HiveException("Unable to rename output from: " +
-                outPaths[idx] + " to: " + finalPaths[idx]);
-            }
-          }
-          updateProgress();
->>>>>>> be47d9e3
         } catch (IOException e) {
-          throw new HiveException("Unable to rename output from: " +
+          throw new HiveException("Unable to commit output from: " +
               outPaths[idx] + " to: " + finalPaths[idx], e);
         }
       }
@@ -308,8 +270,18 @@
           assert outPaths[idx].equals(finalPaths[idx]);
           commitPaths.add(outPaths[idx]);
         } else if (!fs.rename(outPaths[idx], finalPaths[idx])) {
-          throw new HiveException("Unable to rename output from: "
-              + outPaths[idx] + " to: " + finalPaths[idx]);
+            FileStatus fileStatus = FileUtils.getFileStatusOrNull(fs, finalPaths[idx]);
+            if (fileStatus != null) {
+              LOG.warn("Target path " + finalPaths[idx] + " with a size " + fileStatus.getLen() + " exists. Trying to delete it.");
+              if (!fs.delete(finalPaths[idx], true)) {
+                throw new HiveException("Unable to delete existing target output: " + finalPaths[idx]);
+              }
+            }
+
+            if (!fs.rename(outPaths[idx], finalPaths[idx])) {
+              throw new HiveException("Unable to rename output from: "
+                + outPaths[idx] + " to: " + finalPaths[idx]);
+            }
         }
       }
 
