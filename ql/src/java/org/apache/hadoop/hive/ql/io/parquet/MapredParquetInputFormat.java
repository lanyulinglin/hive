/**
 * Licensed under the Apache License, Version 2.0 (the "License");
 * you may not use this file except in compliance with the License.
 * You may obtain a copy of the License at
 *
 * http://www.apache.org/licenses/LICENSE-2.0
 *
 * Unless required by applicable law or agreed to in writing, software
 * distributed under the License is distributed on an "AS IS" BASIS,
 * WITHOUT WARRANTIES OR CONDITIONS OF ANY KIND, either express or implied.
 * See the License for the specific language governing permissions and
 * limitations under the License.
 */
package org.apache.hadoop.hive.ql.io.parquet;

import java.io.IOException;
import org.apache.commons.logging.Log;
import org.apache.commons.logging.LogFactory;
import org.apache.hadoop.hive.ql.exec.Utilities;
import org.apache.hadoop.hive.ql.exec.vector.VectorizedInputFormatInterface;
import org.apache.hadoop.hive.ql.io.parquet.read.DataWritableReadSupport;
import org.apache.hadoop.hive.ql.io.parquet.read.ParquetRecordReaderWrapper;
<<<<<<< HEAD
import org.apache.hadoop.hive.serde2.io.ObjectArrayWritable;
=======
import org.apache.hadoop.io.ArrayWritable;
import org.apache.hadoop.io.NullWritable;
>>>>>>> 1253a8db
import org.apache.hadoop.mapred.FileInputFormat;
import org.apache.hadoop.mapred.RecordReader;

import parquet.hadoop.ParquetInputFormat;


/**
 *
 * A Parquet InputFormat for Hive (with the deprecated package mapred)
 *
 * NOTE: With HIVE-9235 we removed "implements VectorizedParquetInputFormat" since all data types
 *       are not currently supported.  Removing the interface turns off vectorization.
 */
<<<<<<< HEAD
public class MapredParquetInputFormat extends FileInputFormat<Void, ObjectArrayWritable> {
=======
public class MapredParquetInputFormat extends FileInputFormat<NullWritable, ArrayWritable> {
>>>>>>> 1253a8db

  private static final Log LOG = LogFactory.getLog(MapredParquetInputFormat.class);

  private final ParquetInputFormat<ObjectArrayWritable> realInput;

  private final transient VectorizedParquetInputFormat vectorizedSelf;

  public MapredParquetInputFormat() {
    this(new ParquetInputFormat<ObjectArrayWritable>(DataWritableReadSupport.class));
  }

  protected MapredParquetInputFormat(final ParquetInputFormat<ObjectArrayWritable> inputFormat) {
    this.realInput = inputFormat;
    vectorizedSelf = new VectorizedParquetInputFormat(inputFormat);
  }

  @SuppressWarnings({ "unchecked", "rawtypes" })
  @Override
<<<<<<< HEAD
  public org.apache.hadoop.mapred.RecordReader<Void, ObjectArrayWritable> getRecordReader(
=======
  public org.apache.hadoop.mapred.RecordReader<NullWritable, ArrayWritable> getRecordReader(
>>>>>>> 1253a8db
      final org.apache.hadoop.mapred.InputSplit split,
      final org.apache.hadoop.mapred.JobConf job,
      final org.apache.hadoop.mapred.Reporter reporter
      ) throws IOException {
    try {
      if (Utilities.isVectorMode(job)) {
        if (LOG.isDebugEnabled()) {
          LOG.debug("Using vectorized record reader");
        }
        return (RecordReader) vectorizedSelf.getRecordReader(split, job, reporter);
      }
      else {
        if (LOG.isDebugEnabled()) {
          LOG.debug("Using row-mode record reader");
        }
<<<<<<< HEAD
        return (RecordReader<Void, ObjectArrayWritable>)
=======
        return (RecordReader<NullWritable, ArrayWritable>)
>>>>>>> 1253a8db
          new ParquetRecordReaderWrapper(realInput, split, job, reporter);
      }
    } catch (final InterruptedException e) {
      throw new RuntimeException("Cannot create a RecordReaderWrapper", e);
    }
  }
}<|MERGE_RESOLUTION|>--- conflicted
+++ resolved
@@ -20,12 +20,8 @@
 import org.apache.hadoop.hive.ql.exec.vector.VectorizedInputFormatInterface;
 import org.apache.hadoop.hive.ql.io.parquet.read.DataWritableReadSupport;
 import org.apache.hadoop.hive.ql.io.parquet.read.ParquetRecordReaderWrapper;
-<<<<<<< HEAD
 import org.apache.hadoop.hive.serde2.io.ObjectArrayWritable;
-=======
-import org.apache.hadoop.io.ArrayWritable;
 import org.apache.hadoop.io.NullWritable;
->>>>>>> 1253a8db
 import org.apache.hadoop.mapred.FileInputFormat;
 import org.apache.hadoop.mapred.RecordReader;
 
@@ -39,11 +35,7 @@
  * NOTE: With HIVE-9235 we removed "implements VectorizedParquetInputFormat" since all data types
  *       are not currently supported.  Removing the interface turns off vectorization.
  */
-<<<<<<< HEAD
-public class MapredParquetInputFormat extends FileInputFormat<Void, ObjectArrayWritable> {
-=======
-public class MapredParquetInputFormat extends FileInputFormat<NullWritable, ArrayWritable> {
->>>>>>> 1253a8db
+public class MapredParquetInputFormat extends FileInputFormat<NullWritable, ObjectArrayWritable> {
 
   private static final Log LOG = LogFactory.getLog(MapredParquetInputFormat.class);
 
@@ -62,11 +54,7 @@
 
   @SuppressWarnings({ "unchecked", "rawtypes" })
   @Override
-<<<<<<< HEAD
-  public org.apache.hadoop.mapred.RecordReader<Void, ObjectArrayWritable> getRecordReader(
-=======
-  public org.apache.hadoop.mapred.RecordReader<NullWritable, ArrayWritable> getRecordReader(
->>>>>>> 1253a8db
+  public org.apache.hadoop.mapred.RecordReader<NullWritable, ObjectArrayWritable> getRecordReader(
       final org.apache.hadoop.mapred.InputSplit split,
       final org.apache.hadoop.mapred.JobConf job,
       final org.apache.hadoop.mapred.Reporter reporter
@@ -82,11 +70,7 @@
         if (LOG.isDebugEnabled()) {
           LOG.debug("Using row-mode record reader");
         }
-<<<<<<< HEAD
-        return (RecordReader<Void, ObjectArrayWritable>)
-=======
-        return (RecordReader<NullWritable, ArrayWritable>)
->>>>>>> 1253a8db
+        return (RecordReader<NullWritable, ObjectArrayWritable>)
           new ParquetRecordReaderWrapper(realInput, split, job, reporter);
       }
     } catch (final InterruptedException e) {
