--- conflicted
+++ resolved
@@ -584,16 +584,13 @@
 
   private int preInsertWork(Hive db, PreInsertTableDesc preInsertTableDesc) throws HiveException {
     try{
-<<<<<<< HEAD
-      db.getMSC().preInsertTable(preInsertTableDesc.getTable(), preInsertTableDesc.isOverwrite());
-=======
+
       HiveMetaHook hook = preInsertTableDesc.getTable().getStorageHandler().getMetaHook();
       if (hook == null || !(hook instanceof HiveMetaHookV2)) {
         return 0;
       }
       HiveMetaHookV2 hiveMetaHook = (HiveMetaHookV2) hook;
       hiveMetaHook.preInsertTable(preInsertTableDesc.getTable().getTTable(), preInsertTableDesc.isOverwrite());
->>>>>>> c8331159
     } catch (MetaException e) {
       throw new HiveException(e);
     }
