<?xml version="1.0" encoding="UTF-8"?>
<!--
  Licensed under the Apache License, Version 2.0 (the "License");
  you may not use this file except in compliance with the License.
  You may obtain a copy of the License at

      http://www.apache.org/licenses/LICENSE-2.0

  Unless required by applicable law or agreed to in writing, software
  distributed under the License is distributed on an "AS IS" BASIS,
  WITHOUT WARRANTIES OR CONDITIONS OF ANY KIND, either express or implied.
  See the License for the specific language governing permissions and
  limitations under the License.
-->
<project xmlns="http://maven.apache.org/POM/4.0.0"
         xmlns:xsi="http://www.w3.org/2001/XMLSchema-instance"
         xsi:schemaLocation="http://maven.apache.org/POM/4.0.0 http://maven.apache.org/xsd/maven-4.0.0.xsd">
  <modelVersion>4.0.0</modelVersion>
  <parent>
    <groupId>org.apache.hive</groupId>
    <artifactId>hive</artifactId>
    <version>0.14.0-SNAPSHOT</version>
    <relativePath>../pom.xml</relativePath>
  </parent>

  <artifactId>hive-exec</artifactId>
  <packaging>jar</packaging>
  <name>Hive Query Language</name>

  <properties>
    <hive.path.to.root>..</hive.path.to.root>
  </properties>

  <dependencies>
    <!-- dependencies are always listed in sorted order by groupId, artifectId -->
    <!-- intra-project -->
    <!-- used for vector code-gen -->
    <dependency>
      <groupId>org.apache.hive</groupId>
      <artifactId>hive-ant</artifactId>
      <version>${project.version}</version>
    </dependency>
    <dependency>
      <groupId>org.apache.hive</groupId>
      <artifactId>hive-common</artifactId>
      <version>${project.version}</version>
    </dependency>
    <dependency>
      <groupId>org.apache.hive</groupId>
      <artifactId>hive-metastore</artifactId>
      <version>${project.version}</version>
    </dependency>
    <dependency>
      <groupId>org.apache.hive</groupId>
      <artifactId>hive-serde</artifactId>
      <version>${project.version}</version>
    </dependency>
    <dependency>
      <groupId>org.apache.hive</groupId>
      <artifactId>hive-shims</artifactId>
      <version>${project.version}</version>
    </dependency>
    <!-- inter-project -->
    <dependency>
      <groupId>com.esotericsoftware.kryo</groupId>
      <artifactId>kryo</artifactId>
      <version>${kryo.version}</version>
    </dependency>
    <dependency>
      <groupId>com.twitter</groupId>
      <artifactId>parquet-hadoop-bundle</artifactId>
    </dependency>
    <dependency>
      <groupId>commons-codec</groupId>
      <artifactId>commons-codec</artifactId>
      <version>${commons-codec.version}</version>
    </dependency>
    <dependency>
      <groupId>commons-httpclient</groupId>
      <artifactId>commons-httpclient</artifactId>
      <version>${commons-httpclient.version}</version>
    </dependency>
    <dependency>
      <groupId>commons-io</groupId>
      <artifactId>commons-io</artifactId>
      <version>${commons-io.version}</version>
    </dependency>
    <dependency>
       <groupId>org.apache.commons</groupId>
       <artifactId>commons-lang3</artifactId>
       <version>${commons-lang3.version}</version>
    </dependency>
    <dependency>
      <groupId>commons-lang</groupId>
      <artifactId>commons-lang</artifactId>
      <version>${commons-lang.version}</version>
    </dependency>
    <dependency>
      <groupId>commons-logging</groupId>
      <artifactId>commons-logging</artifactId>
      <version>${commons-logging.version}</version>
    </dependency>
    <dependency>
      <groupId>javolution</groupId>
      <artifactId>javolution</artifactId>
      <version>${javolution.version}</version>
    </dependency>
    <dependency>
      <groupId>log4j</groupId>
      <artifactId>log4j</artifactId>
      <version>${log4j.version}</version>
    </dependency>
    <dependency>
      <groupId>org.antlr</groupId>
      <artifactId>antlr-runtime</artifactId>
      <version>${antlr.version}</version>
    </dependency>
    <dependency>
      <groupId>org.antlr</groupId>
      <artifactId>ST4</artifactId>
      <version>${ST4.version}</version>
    </dependency>
    <dependency>
      <groupId>org.apache.avro</groupId>
      <artifactId>avro</artifactId>
      <version>${avro.version}</version>
    </dependency>
    <dependency>
      <groupId>org.apache.avro</groupId>
      <artifactId>avro-mapred</artifactId>
      <classifier>hadoop2</classifier>
      <version>${avro.version}</version>
    </dependency>
    <dependency>
      <groupId>org.apache.ant</groupId>
      <artifactId>ant</artifactId>
      <version>${ant.version}</version>
    </dependency>
    <dependency>
      <groupId>org.apache.commons</groupId>
      <artifactId>commons-compress</artifactId>
      <version>${commons-compress.version}</version>
    </dependency>
    <dependency>
      <groupId>org.apache.thrift</groupId>
      <artifactId>libfb303</artifactId>
      <version>${libfb303.version}</version>
    </dependency>
    <dependency>
      <groupId>org.apache.thrift</groupId>
      <artifactId>libthrift</artifactId>
      <version>${libthrift.version}</version>
    </dependency>
    <dependency>
      <groupId>org.apache.zookeeper</groupId>
      <artifactId>zookeeper</artifactId>
      <version>${zookeeper.version}</version>
    </dependency>
    <dependency>
      <groupId>org.codehaus.groovy</groupId>
      <artifactId>groovy-all</artifactId>
      <version>${groovy.version}</version>
    </dependency>
    <dependency>
      <groupId>org.codehaus.jackson</groupId>
      <artifactId>jackson-core-asl</artifactId>
      <version>${jackson.version}</version>
    </dependency>
    <dependency>
      <groupId>org.jodd</groupId>
      <artifactId>jodd-core</artifactId>
      <version>${jodd.version}</version>
    </dependency>
    <dependency>
      <groupId>org.codehaus.jackson</groupId>
      <artifactId>jackson-mapper-asl</artifactId>
      <version>${jackson.version}</version>
    </dependency>
    <dependency>
      <groupId>org.datanucleus</groupId>
      <artifactId>datanucleus-core</artifactId>
      <version>${datanucleus-core.version}</version>
    </dependency>
    <dependency>
      <groupId>com.google.guava</groupId>
      <artifactId>guava</artifactId>
      <version>${guava.version}</version>
    </dependency>
    <dependency>
      <groupId>com.google.protobuf</groupId>
      <artifactId>protobuf-java</artifactId>
      <version>${protobuf.version}</version>
    </dependency>
    <dependency>
      <groupId>com.googlecode.javaewah</groupId>
      <artifactId>JavaEWAH</artifactId>
      <version>${javaewah.version}</version>
    </dependency>
    <dependency>
      <groupId>org.iq80.snappy</groupId>
      <artifactId>snappy</artifactId>
      <version>${snappy.version}</version>
    </dependency>
    <dependency>
      <groupId>org.json</groupId>
      <artifactId>json</artifactId>
      <version>${json.version}</version>
    </dependency>
    <dependency>
      <groupId>stax</groupId>
      <artifactId>stax-api</artifactId>
      <version>${stax.version}</version>
    </dependency>
    <dependency>
      <groupId>net.sf.opencsv</groupId>
      <artifactId>opencsv</artifactId>
      <version>${opencsv.version}</version>
    </dependency>
    <!-- test intra-project -->
    <!-- test inter-project -->
    <dependency>
      <groupId>com.twitter</groupId>
      <artifactId>parquet-column</artifactId>
      <classifier>tests</classifier>
      <scope>test</scope>
    </dependency>
    <dependency>
      <groupId>junit</groupId>
      <artifactId>junit</artifactId>
      <version>${junit.version}</version>
      <scope>test</scope>
    </dependency>
    <dependency>
      <groupId>org.mockito</groupId>
      <artifactId>mockito-all</artifactId>
      <version>${mockito-all.version}</version>
      <scope>test</scope>
    </dependency>
    <dependency>
      <groupId>org.apache.tez</groupId>
      <artifactId>tez-api</artifactId>
      <version>${tez.version}</version>
      <optional>true</optional>
      <exclusions>
        <exclusion>
          <groupId>org.apache.hadoop</groupId>
          <artifactId>hadoop-common</artifactId>
        </exclusion>
        <exclusion>
          <groupId>org.apache.hadoop</groupId>
          <artifactId>hadoop-mapreduce-client-core</artifactId>
        </exclusion>
        <exclusion>
          <groupId>org.apache.hadoop</groupId>
          <artifactId>hadoop-mapreduce-client-jobclient</artifactId>
        </exclusion>
        <exclusion>
          <groupId>org.apache.hadoop</groupId>
          <artifactId>hadoop-mapreduce-client-common</artifactId>
        </exclusion>
        <exclusion>
          <groupId>org.apache.hadoop</groupId>
          <artifactId>hadoop-hdfs</artifactId>
        </exclusion>
       <exclusion>
         <groupId>org.apache.hadoop</groupId>
         <artifactId>hadoop-yarn-client</artifactId>
       </exclusion>
      </exclusions>
    </dependency>
    <dependency>
      <groupId>org.apache.tez</groupId>
      <artifactId>tez-runtime-library</artifactId>
      <version>${tez.version}</version>
      <optional>true</optional>
      <exclusions>
        <exclusion>
          <groupId>org.apache.hadoop</groupId>
          <artifactId>hadoop-common</artifactId>
        </exclusion>
        <exclusion>
          <groupId>org.apache.hadoop</groupId>
          <artifactId>hadoop-mapreduce-client-core</artifactId>
        </exclusion>
        <exclusion>
          <groupId>org.apache.hadoop</groupId>
          <artifactId>hadoop-mapreduce-client-jobclient</artifactId>
        </exclusion>
        <exclusion>
          <groupId>org.apache.hadoop</groupId>
          <artifactId>hadoop-mapreduce-client-common</artifactId>
        </exclusion>
        <exclusion>
          <groupId>org.apache.hadoop</groupId>
          <artifactId>hadoop-hdfs</artifactId>
        </exclusion>
       <exclusion>
         <groupId>org.apache.hadoop</groupId>
         <artifactId>hadoop-yarn-client</artifactId>
       </exclusion>
      </exclusions>
    </dependency>
    <dependency>
      <groupId>org.apache.tez</groupId>
      <artifactId>tez-runtime-internals</artifactId>
      <version>${tez.version}</version>
      <optional>true</optional>
      <exclusions>
        <exclusion>
          <groupId>org.apache.hadoop</groupId>
          <artifactId>hadoop-common</artifactId>
        </exclusion>
        <exclusion>
          <groupId>org.apache.hadoop</groupId>
          <artifactId>hadoop-mapreduce-client-core</artifactId>
        </exclusion>
        <exclusion>
          <groupId>org.apache.hadoop</groupId>
          <artifactId>hadoop-mapreduce-client-jobclient</artifactId>
        </exclusion>
        <exclusion>
          <groupId>org.apache.hadoop</groupId>
          <artifactId>hadoop-mapreduce-client-common</artifactId>
        </exclusion>
        <exclusion>
          <groupId>org.apache.hadoop</groupId>
          <artifactId>hadoop-hdfs</artifactId>
        </exclusion>
       <exclusion>
         <groupId>org.apache.hadoop</groupId>
         <artifactId>hadoop-yarn-client</artifactId>
       </exclusion>
      </exclusions>
    </dependency>
    <dependency>
      <groupId>org.apache.tez</groupId>
      <artifactId>tez-mapreduce</artifactId>
      <version>${tez.version}</version>
      <optional>true</optional>
      <exclusions>
        <exclusion>
          <groupId>org.apache.hadoop</groupId>
          <artifactId>hadoop-common</artifactId>
        </exclusion>
        <exclusion>
          <groupId>org.apache.hadoop</groupId>
          <artifactId>hadoop-mapreduce-client-core</artifactId>
        </exclusion>
        <exclusion>
          <groupId>org.apache.hadoop</groupId>
          <artifactId>hadoop-mapreduce-client-jobclient</artifactId>
        </exclusion>
        <exclusion>
          <groupId>org.apache.hadoop</groupId>
          <artifactId>hadoop-mapreduce-client-common</artifactId>
        </exclusion>
        <exclusion>
          <groupId>org.apache.hadoop</groupId>
          <artifactId>hadoop-hdfs</artifactId>
        </exclusion>
       <exclusion>
         <groupId>org.apache.hadoop</groupId>
         <artifactId>hadoop-yarn-client</artifactId>
       </exclusion>
      </exclusions>
    </dependency>
    <dependency>
      <groupId>org.apache.spark</groupId>
      <artifactId>spark-core_${scala.binary.version}</artifactId>
      <version>${spark.version}</version>
      <optional>true</optional>
    </dependency>
  </dependencies>

  <profiles>
    <profile>
      <id>hadoop-1</id>
      <build>
        <plugins>
          <plugin>
            <groupId>org.apache.maven.plugins</groupId>
            <artifactId>maven-compiler-plugin</artifactId>
            <version>2.3.2</version>
            <configuration>
              <excludes>
                <exclude>**/ATSHook.java</exclude>
              </excludes>
            </configuration>
          </plugin>
        </plugins>
      </build>
      <dependencies>
        <dependency>
          <groupId>org.apache.hadoop</groupId>
          <artifactId>hadoop-core</artifactId>
          <version>${hadoop-20S.version}</version>
         <optional>true</optional>
        </dependency>
      </dependencies>
    </profile>
    <profile>
      <id>hadoop-2</id>
      <dependencies>
        <dependency>
          <groupId>org.apache.hadoop</groupId>
          <artifactId>hadoop-common</artifactId>
          <version>${hadoop-23.version}</version>
          <optional>true</optional>
        </dependency>
        <dependency>
          <groupId>org.apache.hadoop</groupId>
          <artifactId>hadoop-mapreduce-client-core</artifactId>
          <version>${hadoop-23.version}</version>
          <optional>true</optional>
        </dependency>
        <dependency>
          <groupId>org.apache.hadoop</groupId>
          <artifactId>hadoop-mapreduce-client-common</artifactId>
          <version>${hadoop-23.version}</version>
          <optional>true</optional>
          <scope>test</scope>
        </dependency>
        <dependency>
          <groupId>org.apache.hadoop</groupId>
          <artifactId>hadoop-hdfs</artifactId>
          <version>${hadoop-23.version}</version>
          <optional>true</optional>
        </dependency>
        <dependency>
          <groupId>org.apache.hadoop</groupId>
          <artifactId>hadoop-yarn-api</artifactId>
          <version>${hadoop-23.version}</version>
          <optional>true</optional>
       </dependency>
       <dependency>
         <groupId>org.apache.hadoop</groupId>
         <artifactId>hadoop-yarn-common</artifactId>
         <version>${hadoop-23.version}</version>
         <optional>true</optional>
       </dependency>
       <dependency>
         <groupId>org.apache.hadoop</groupId>
         <artifactId>hadoop-yarn-client</artifactId>
         <version>${hadoop-23.version}</version>
         <optional>true</optional>
       </dependency>
      </dependencies>
    </profile>
    <profile>
      <id>protobuf</id>
      <build>
        <plugins>
          <plugin>
            <groupId>org.apache.maven.plugins</groupId>
            <artifactId>maven-antrun-plugin</artifactId>
            <executions>
              <execution>
                <id>generate-protobuf-sources</id>
                <phase>generate-sources</phase>
                <configuration>
                  <target>
                    <property name="protobuf.src.dir"  location="${basedir}/src/protobuf"/>
                    <property name="protobuf.build.dir"  location="${basedir}/src/gen/protobuf/gen-java"/>
                    <echo>Building ORC Protobuf</echo>
                    <mkdir dir="${protobuf.build.dir}"/>
                    <exec executable="protoc" failonerror="true">
                      <arg value="--java_out=${protobuf.build.dir}"/>
                      <arg value="-I=${protobuf.src.dir}/org/apache/hadoop/hive/ql/io/orc"/>
                      <arg value="${protobuf.src.dir}/org/apache/hadoop/hive/ql/io/orc/orc_proto.proto"/>
                    </exec>
                  </target>
                </configuration>
                <goals>
                  <goal>run</goal>
                </goals>
              </execution>
            </executions>
          </plugin>
        </plugins>
      </build>
    </profile>
  </profiles>

  <build>
    <sourceDirectory>${basedir}/src/java</sourceDirectory>
    <testSourceDirectory>${basedir}/src/test</testSourceDirectory>
    <plugins>
      <!-- plugins are always listed in sorted order by groupId, artifectId -->
      <plugin>
        <groupId>org.antlr</groupId>
        <artifactId>antlr3-maven-plugin</artifactId>
        <executions>
          <execution>
            <goals>
              <goal>antlr</goal>
            </goals>
          </execution>
        </executions>
        <configuration>
          <sourceDirectory>${basedir}/src/java</sourceDirectory>
          <includes>
            <include>**/HiveLexer.g</include>
            <include>**/HiveParser.g</include>
          </includes>
        </configuration>
      </plugin>
      <plugin>
        <groupId>org.apache.maven.plugins</groupId>
        <artifactId>maven-antrun-plugin</artifactId>
        <executions>
          <execution>
            <id>generate-sources</id>
            <phase>generate-sources</phase>
            <configuration>
              <target>
                <property name="compile.classpath" refid="maven.compile.classpath"/>
                <taskdef name="vectorcodegen" classname="org.apache.hadoop.hive.ant.GenVectorCode"
                    classpath="${compile.classpath}"/>
                <mkdir dir="${project.build.directory}/generated-sources/java/org/apache/hadoop/hive/ql/exec/vector/expressions/gen/"/>
                <mkdir dir="${project.build.directory}/generated-sources/java/org/apache/hadoop/hive/ql/exec/vector/expressions/aggregates/gen/"/>
                <mkdir dir="${project.build.directory}/generated-test-sources/java/org/apache/hadoop/hive/ql/exec/vector/expressions/gen/"/>
                <vectorcodegen templateBaseDir="${basedir}/src/gen/vectorization/" buildDir="${project.build.directory}" />
              </target>
            </configuration>
            <goals>
              <goal>run</goal>
            </goals>
          </execution>
        </executions>
      </plugin>
      <plugin>
        <groupId>org.apache.maven.plugins</groupId>
        <artifactId>maven-jar-plugin</artifactId>
        <executions>
          <execution>
            <goals>
              <goal>test-jar</goal>
            </goals>
          </execution>
          <execution>
            <!--this 'execution' will produce a hive-exec-$version-core.jar which has
            all classes from ql module, i.e. the same contents as hive-exec-$version.jar would
            have had if there was shade plugin below.  The way shade was configured since 0.13, is
            to override the default jar for ql module with the saded one but keep the same name.
            In other words, ql modules producesd a single uber jar under the module's coordinates,
            i.e. w/o a classifier.  We also need a slim jar that only has classes from ql.  This
            jar will now be with a 'core' classifier to ensure that prior behavior is preserved.
            It would have been better to have a slim jar called hive-exec-$version.jar and a fat
            jar called hive-exec-$version-shaded.jar but doing this now will cause backwards compat.
            issues-->
            <id>core-jar</id>
            <phase>package</phase>
            <goals>
              <goal>jar</goal>
            </goals>
            <configuration>
              <classifier>core</classifier>
            </configuration>
          </execution>
        </executions>
      </plugin>
      <plugin>
        <groupId>org.apache.maven.plugins</groupId>
        <artifactId>maven-shade-plugin</artifactId>
        <executions>
          <execution>
            <id>build-exec-bundle</id>
            <phase>package</phase>
            <goals>
              <goal>shade</goal>
            </goals>
            <configuration>
                <!--also see maven-jar-plugin execution.id=core-jar-->
              <artifactSet>
                <includes>
                  <!-- order is meant to be the same as the ant build -->
                  <include>org.apache.hive:hive-common</include>
                  <include>org.apache.hive:hive-exec</include>
                  <include>org.apache.hive:hive-serde</include>
                  <include>com.esotericsoftware.kryo:kryo</include>
                  <include>com.twitter:parquet-hadoop-bundle</include>
                  <include>org.apache.thrift:libthrift</include>
                  <include>commons-lang:commons-lang</include>
                  <include>org.apache.commons:commons-lang3</include>
                  <include>org.jodd:jodd-core</include>
                  <include>org.json:json</include>
                  <include>org.apache.avro:avro</include>
                  <include>org.apache.avro:avro-mapred</include>
                  <include>org.apache.hive.shims:hive-shims-0.20</include>
                  <include>org.apache.hive.shims:hive-shims-0.20S</include>
                  <include>org.apache.hive.shims:hive-shims-0.23</include>
                  <include>org.apache.hive.shims:hive-shims-0.23</include>
                  <include>org.apache.hive.shims:hive-shims-common</include>
                  <include>org.apache.hive.shims:hive-shims-common-secure</include>
                  <include>com.googlecode.javaewah:JavaEWAH</include>
                  <include>javolution:javolution</include>
                  <include>com.google.protobuf:protobuf-java</include>
                  <include>org.iq80.snappy:snappy</include>
                  <include>org.codehaus.jackson:jackson-core-asl</include>
                  <include>org.codehaus.jackson:jackson-mapper-asl</include>
<<<<<<< HEAD
                  <!--include>com.google.guava:guava</include-->
=======
                  <include>com.google.guava:guava</include>
                  <include>net.sf.opencsv:opencsv</include>
>>>>>>> fad2e91f
                </includes>
              </artifactSet>
              <relocations>
                <relocation>
                  <pattern>com.esotericsoftware</pattern>
                  <shadedPattern>org.apache.hive.com.esotericsoftware</shadedPattern>
                </relocation>
              </relocations>
            </configuration>
          </execution>
        </executions>
      </plugin>
      <plugin>
        <groupId>org.codehaus.mojo</groupId>
        <artifactId>build-helper-maven-plugin</artifactId>
        <executions>
          <execution>
            <id>add-source</id>
            <phase>generate-sources</phase>
            <goals>
              <goal>add-source</goal>
            </goals>
            <configuration>
              <sources>
                <source>src/gen/protobuf/gen-java</source>
                <source>src/gen/thrift/gen-javabean</source>
                <source>${project.build.directory}/generated-sources/java</source>
              </sources>
            </configuration>
          </execution>
          <execution>
            <id>add-test-sources</id>
            <phase>generate-test-sources</phase>
            <goals>
              <goal>add-test-source</goal>
            </goals>
            <configuration>
              <sources>
                <source>${project.build.directory}/generated-test-sources/java</source>
              </sources>
            </configuration>
          </execution>
        </executions>
      </plugin>
    </plugins>
  </build>

</project><|MERGE_RESOLUTION|>--- conflicted
+++ resolved
@@ -598,12 +598,8 @@
                   <include>org.iq80.snappy:snappy</include>
                   <include>org.codehaus.jackson:jackson-core-asl</include>
                   <include>org.codehaus.jackson:jackson-mapper-asl</include>
-<<<<<<< HEAD
                   <!--include>com.google.guava:guava</include-->
-=======
-                  <include>com.google.guava:guava</include>
                   <include>net.sf.opencsv:opencsv</include>
->>>>>>> fad2e91f
                 </includes>
               </artifactSet>
               <relocations>
