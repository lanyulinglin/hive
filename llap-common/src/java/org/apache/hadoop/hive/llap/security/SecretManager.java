/**
 * Licensed to the Apache Software Foundation (ASF) under one
 * or more contributor license agreements.  See the NOTICE file
 * distributed with this work for additional information
 * regarding copyright ownership.  The ASF licenses this file
 * to you under the Apache License, Version 2.0 (the
 * "License"); you may not use this file except in compliance
 * with the License.  You may obtain a copy of the License at
 *
 *     http://www.apache.org/licenses/LICENSE-2.0
 *
 * Unless required by applicable law or agreed to in writing, software
 * distributed under the License is distributed on an "AS IS" BASIS,
 * WITHOUT WARRANTIES OR CONDITIONS OF ANY KIND, either express or implied.
 * See the License for the specific language governing permissions and
 * limitations under the License.
 */
package org.apache.hadoop.hive.llap.security;

import java.io.ByteArrayInputStream;
import java.io.DataInputStream;
import java.io.IOException;
import java.security.PrivilegedAction;
import java.util.List;
import java.util.concurrent.TimeUnit;

import org.apache.curator.ensemble.fixed.FixedEnsembleProvider;
import org.apache.curator.framework.CuratorFramework;
import org.apache.curator.framework.CuratorFrameworkFactory;
import org.apache.curator.retry.RetryOneTime;
import org.apache.hadoop.conf.Configuration;
import org.apache.hadoop.hive.conf.HiveConf;
import org.apache.hadoop.hive.conf.HiveConf.ConfVars;
import org.apache.hadoop.hive.llap.LlapUtil;
import org.apache.hadoop.hive.llap.security.LlapTokenIdentifier;
import org.apache.hadoop.io.Text;
import org.apache.hadoop.security.SecurityUtil;
import org.apache.hadoop.security.UserGroupInformation;
import org.apache.hadoop.security.token.Token;
import org.apache.hadoop.security.token.delegation.DelegationKey;
import org.apache.hadoop.security.token.delegation.ZKDelegationTokenSecretManager;
import org.apache.hadoop.security.token.delegation.web.DelegationTokenManager;
import org.apache.zookeeper.data.ACL;
import org.apache.zookeeper.data.Id;
import org.slf4j.Logger;
import org.slf4j.LoggerFactory;

public class SecretManager extends ZKDelegationTokenSecretManager<LlapTokenIdentifier>
  implements SigningSecretManager {
  private static final Logger LOG = LoggerFactory.getLogger(SecretManager.class);
  private static final String DISABLE_MESSAGE =
      "Set " + ConfVars.LLAP_VALIDATE_ACLS.varname + " to false to disable ACL validation";
  private final Configuration conf;
  private final String clusterId;

  public SecretManager(Configuration conf, String clusterId) {
    super(conf);
    this.clusterId = clusterId;
    this.conf = conf;
    checkForZKDTSMBug();
  }

  @Override
  public void startThreads() throws IOException {
    LOG.info("Starting ZK threads as user " + UserGroupInformation.getCurrentUser());
    super.startThreads();
    if (!HiveConf.getBoolVar(conf, ConfVars.LLAP_VALIDATE_ACLS)
      || !UserGroupInformation.isSecurityEnabled()) return;
    String path = conf.get(ZK_DTSM_ZNODE_WORKING_PATH, null);
    if (path == null) throw new AssertionError("Path was not set in config");
    checkRootAcls(conf, path, UserGroupInformation.getCurrentUser().getShortUserName());
  }

  // Workaround for HADOOP-12659 - remove when Hadoop 2.7.X is no longer supported.
  private void checkForZKDTSMBug() {
    // There's a bug in ZKDelegationTokenSecretManager ctor where seconds are not converted to ms.
    long expectedRenewTimeSec = conf.getLong(DelegationTokenManager.RENEW_INTERVAL, -1);
    LOG.info("Checking for tokenRenewInterval bug: " + expectedRenewTimeSec);
    if (expectedRenewTimeSec == -1) return; // The default works, no bug.
    java.lang.reflect.Field f = null;
    try {
     Class<?> c = org.apache.hadoop.security.token.delegation.AbstractDelegationTokenSecretManager.class;
     f = c.getDeclaredField("tokenRenewInterval");
     f.setAccessible(true);
    } catch (Throwable t) {
      // Maybe someone removed the field; probably ok to ignore.
      LOG.error("Failed to check for tokenRenewInterval bug, hoping for the best", t);
      return;
    }
    try {
      long realValue = f.getLong(this);
      long expectedValue = expectedRenewTimeSec * 1000;
      LOG.info("tokenRenewInterval is: " + realValue + " (expected " + expectedValue + ")");
      if (realValue == expectedRenewTimeSec) {
        // Bug - the field has to be in ms, not sec. Override only if set precisely to sec.
        f.setLong(this, expectedValue);
      }
    } catch (Exception ex) {
      throw new RuntimeException("Failed to address tokenRenewInterval bug", ex);
    }
  }

  @Override
  public LlapTokenIdentifier createIdentifier() {
    return new LlapTokenIdentifier();
  }

  @Override
  public LlapTokenIdentifier decodeTokenIdentifier(
      Token<LlapTokenIdentifier> token) throws IOException {
    DataInputStream dis = new DataInputStream(new ByteArrayInputStream(token.getIdentifier()));
    LlapTokenIdentifier id = new LlapTokenIdentifier();
    id.readFields(dis);
    dis.close();
    return id;
  }

  @Override
  public synchronized DelegationKey getCurrentKey() {
    return allKeys.get(getCurrentKeyId());
  }

  @Override
  public byte[] signWithKey(byte[] message, DelegationKey key) {
    return createPassword(message, key.getKey());
  }

  @Override
  public byte[] signWithKey(byte[] message, int keyId) throws SecurityException {
    DelegationKey key = getDelegationKey(keyId);
    if (key == null) {
      throw new SecurityException("The key ID " + keyId + " was not found");
    }
    return createPassword(message, key.getKey());
  }

  static final class LlapZkConf {
    public Configuration zkConf;
    public UserGroupInformation zkUgi;
    public LlapZkConf(Configuration zkConf, UserGroupInformation zkUgi) {
      this.zkConf = zkConf;
      this.zkUgi = zkUgi;
    }
  }

  private static LlapZkConf createLlapZkConf(
      Configuration conf, String llapPrincipal, String llapKeytab, String clusterId) {
     String principal = HiveConf.getVar(conf, ConfVars.LLAP_ZKSM_KERBEROS_PRINCIPAL, llapPrincipal);
     String keyTab = HiveConf.getVar(conf, ConfVars.LLAP_ZKSM_KERBEROS_KEYTAB_FILE, llapKeytab);
     // Override the default delegation token lifetime for LLAP.
     // Also set all the necessary ZK settings to defaults and LLAP configs, if not set.
     final Configuration zkConf = new Configuration(conf);
    long tokenLifetime = HiveConf.getTimeVar(
        conf, ConfVars.LLAP_DELEGATION_TOKEN_LIFETIME, TimeUnit.SECONDS);
    zkConf.setLong(DelegationTokenManager.MAX_LIFETIME, tokenLifetime);
    zkConf.setLong(DelegationTokenManager.RENEW_INTERVAL, tokenLifetime);
    try {
      zkConf.set(SecretManager.ZK_DTSM_ZK_KERBEROS_PRINCIPAL,
          SecurityUtil.getServerPrincipal(principal, "0.0.0.0"));
    } catch (IOException e) {
      throw new RuntimeException(e);
    }
    zkConf.set(SecretManager.ZK_DTSM_ZK_KERBEROS_KEYTAB, keyTab);
    String zkPath = "zkdtsm_" + clusterId;
    LOG.info("Using {} as ZK secret manager path", zkPath);
    zkConf.set(SecretManager.ZK_DTSM_ZNODE_WORKING_PATH, zkPath);
    setZkConfIfNotSet(zkConf, SecretManager.ZK_DTSM_ZK_AUTH_TYPE, "sasl");
    setZkConfIfNotSet(zkConf, SecretManager.ZK_DTSM_ZK_CONNECTION_STRING,
        HiveConf.getVar(zkConf, ConfVars.LLAP_ZKSM_ZK_CONNECTION_STRING));

    UserGroupInformation zkUgi = null;
    try {
      zkUgi = LlapUtil.loginWithKerberos(principal, keyTab);
    } catch (IOException e) {
      throw new RuntimeException(e);
    }
    return new LlapZkConf(zkConf, zkUgi);
  }

  public static SecretManager createSecretManager(Configuration conf, String clusterId) {
    String llapPrincipal = HiveConf.getVar(conf, ConfVars.LLAP_KERBEROS_PRINCIPAL),
        llapKeytab = HiveConf.getVar(conf, ConfVars.LLAP_KERBEROS_KEYTAB_FILE);
    return SecretManager.createSecretManager(conf, llapPrincipal, llapKeytab, clusterId);
  }

  public static SecretManager createSecretManager(
      Configuration conf, String llapPrincipal, String llapKeytab, final String clusterId) {
<<<<<<< HEAD
    assert UserGroupInformation.isSecurityEnabled();
=======
>>>>>>> c0d53831
    final LlapZkConf c = createLlapZkConf(conf, llapPrincipal, llapKeytab, clusterId);
    return c.zkUgi.doAs(new PrivilegedAction<SecretManager>() {
      @Override
      public SecretManager run() {
        SecretManager zkSecretManager = new SecretManager(c.zkConf, clusterId);
        try {
          zkSecretManager.startThreads();
        } catch (IOException e) {
          throw new RuntimeException(e);
        }
        return zkSecretManager;
      }
    });
  }

  private static void setZkConfIfNotSet(Configuration zkConf, String name, String value) {
    if (zkConf.get(name) != null) return;
    zkConf.set(name, value);
  }

  public Token<LlapTokenIdentifier> createLlapToken(
      String appId, String user, boolean isSignatureRequired) throws IOException {
    Text realUser = null, renewer = null;
    if (user == null) {
      UserGroupInformation ugi  = UserGroupInformation.getCurrentUser();
      user = ugi.getUserName();
      if (ugi.getRealUser() != null) {
        realUser = new Text(ugi.getRealUser().getUserName());
      }
      renewer = new Text(ugi.getShortUserName());
    } else {
      renewer = new Text(user);
    }
    LlapTokenIdentifier llapId = new LlapTokenIdentifier(
        new Text(user), renewer, realUser, clusterId, appId, isSignatureRequired);
    // TODO: note that the token is not renewable right now and will last for 2 weeks by default.
    Token<LlapTokenIdentifier> token = new Token<LlapTokenIdentifier>(llapId, this);
    if (LOG.isInfoEnabled()) {
      LOG.info("Created LLAP token {}", token);
    }
    return token;
  }

  @Override
  public void close() {
    stopThreads();
  }

  private static void checkRootAcls(Configuration conf, String path, String user) {
    int stime = conf.getInt(ZK_DTSM_ZK_SESSION_TIMEOUT, ZK_DTSM_ZK_SESSION_TIMEOUT_DEFAULT),
        ctime = conf.getInt(ZK_DTSM_ZK_CONNECTION_TIMEOUT, ZK_DTSM_ZK_CONNECTION_TIMEOUT_DEFAULT);
    CuratorFramework zkClient = CuratorFrameworkFactory.builder().namespace(null)
        .retryPolicy(new RetryOneTime(10)).sessionTimeoutMs(stime).connectionTimeoutMs(ctime)
        .ensembleProvider(new FixedEnsembleProvider(conf.get(ZK_DTSM_ZK_CONNECTION_STRING)))
        .build();
    // Hardcoded from a private field in ZKDelegationTokenSecretManager.
    // We need to check the path under what it sets for namespace, since the namespace is
    // created with world ACLs.
    String nsPath = "/" + path + "/ZKDTSMRoot";
    Id currentUser = new Id("sasl", user);
    try {
      zkClient.start();
      List<String> children = zkClient.getChildren().forPath(nsPath);
      for (String child : children) {
        String childPath = nsPath + "/" + child;
        checkAcls(zkClient, currentUser, childPath);
      }
    } catch (Exception e) {
      throw new RuntimeException(e);
    } finally {
      zkClient.close();
    }
  }

  private static void checkAcls(CuratorFramework zkClient, Id user, String path) {
    List<ACL> acls = null;
    try {
      acls = zkClient.getACL().forPath(path);
    } catch (Exception ex) {
      throw new RuntimeException("Error during the ACL check. " + DISABLE_MESSAGE, ex);
    }
    if (acls == null || acls.isEmpty()) {
      // There's some access (to get ACLs), so assume it means free for all.
      throw new SecurityException("No ACLs on "  + path + ". " + DISABLE_MESSAGE);
    }
    for (ACL acl : acls) {
      if (!user.equals(acl.getId())) {
        throw new SecurityException("The ACL " + acl + " is unnacceptable for " + path
            + "; only " + user + " is allowed. " + DISABLE_MESSAGE);
      }
    }
  }

  /** Verifies the token available as serialized bytes. */
  public void verifyToken(byte[] tokenBytes) throws IOException {
    if (!UserGroupInformation.isSecurityEnabled()) return;
    if (tokenBytes == null) throw new SecurityException("Token required for authentication");
    Token<LlapTokenIdentifier> token = new Token<>();
    token.readFields(new DataInputStream(new ByteArrayInputStream(tokenBytes)));
    verifyToken(token.decodeIdentifier(), token.getPassword());
  }
}<|MERGE_RESOLUTION|>--- conflicted
+++ resolved
@@ -185,10 +185,6 @@
 
   public static SecretManager createSecretManager(
       Configuration conf, String llapPrincipal, String llapKeytab, final String clusterId) {
-<<<<<<< HEAD
-    assert UserGroupInformation.isSecurityEnabled();
-=======
->>>>>>> c0d53831
     final LlapZkConf c = createLlapZkConf(conf, llapPrincipal, llapKeytab, clusterId);
     return c.zkUgi.doAs(new PrivilegedAction<SecretManager>() {
       @Override
